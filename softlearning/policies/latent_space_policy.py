"""Latent Space Policy."""

from contextlib import contextmanager
import numpy as np
import tensorflow as tf
from tensorflow_probability import distributions as tfpd

from rllab.core.serializable import Serializable
from rllab.misc import logger

from softlearning.distributions import RealNVPBijector
from softlearning.policies import NNPolicy

EPS = 1e-6


class LatentSpacePolicy(NNPolicy, Serializable):
    """Latent Space Policy."""

    def __init__(self,
                 observation_shape,
                 action_shape,
                 mode="train",
                 squash=True,
                 bijector_config=None,
                 reparameterize=False,
                 observations_preprocessor=None,
                 fix_h_on_reset=False,
                 q_function=None,
                 n_map_action_candidates=100,
                 name="lsp_policy"):
        """Initialize LatentSpacePolicy.

        Args:
            observation_shape (`list`, `tuple`): Dimension of the observations.
            action_shape (`list`, `tuple`): Dimension of the actions.
            bijector_config (`dict`): Parameter configuration for bijector.
            squash (`bool`): If True, squash the action samples between
                -1 and 1 with tanh.
            n_map_action_candidates ('int'): Number of action candidates for
            estimating the maximum a posteriori (deterministic) action.
        """
        Serializable.quick_init(self, locals())

        assert len(observation_shape) == 1, observation_shape
        self._Ds = observation_shape[0]
        assert len(action_shape) == 1, action_shape
        self._Da = action_shape[0]
        self._bijector_config = bijector_config
        self._mode = mode
        self._squash = squash
        self._reparameterize = reparameterize
        self._fix_h_on_reset = fix_h_on_reset
        self._q_function = q_function
        self._n_map_action_candidates = n_map_action_candidates

        self._fixed_h = None
        self._is_deterministic = False
        self._observations_preprocessor = observations_preprocessor

<<<<<<< HEAD
        self.no_op = tf.no_op()
=======
        self.NO_OP = tf.no_op()
>>>>>>> 685f6edb

        self.name = name
        self.build()

        super(NNPolicy, self).__init__(env_spec=None)

    def actions_for(self, observations, latents=None,
                    name=None, reuse=tf.AUTO_REUSE, with_log_pis=False,
                    with_raw_actions=False):
        name = name or self.name

        with tf.variable_scope(name, reuse=reuse):
            conditions = (
                self._observations_preprocessor(observations)
                if self._observations_preprocessor is not None
                else observations)

            if latents is None:
                shape = tf.shape(conditions)[0]
                latents = self.base_distribution.sample(shape)

            raw_actions = self.bijector.forward(
                latents, condition=conditions)

            if not self._reparameterize:
                raw_actions = tf.stop_gradient(raw_actions)

        actions = tf.tanh(raw_actions) if self._squash else raw_actions
        return_list = [actions]
        if with_log_pis:
            log_pis = self._log_pis_for_raw(conditions, raw_actions,
                                            name, reuse=reuse)
            return_list.append(log_pis)

        if with_raw_actions:
            return_list.append(raw_actions)

        # not sure the best way of returning variable outputs
        if len(return_list) > 1:
            return return_list

        return actions

    def _log_pis_for_raw(self, conditions, raw_actions, name=None,
                         reuse=tf.AUTO_REUSE):
        name = name or self.name

        with tf.variable_scope(name, reuse=reuse):
            log_pis = self.distribution.log_prob(
                raw_actions, bijector_kwargs={"condition": conditions})

        if self._squash:
            log_pis -= self._squash_correction(raw_actions)

        return log_pis

    def log_pis_for(self, observations, raw_actions=None, actions=None, name=None,
                    reuse=tf.AUTO_REUSE):
        name = name or self.name

        assert raw_actions is not None or actions is not None

        with tf.variable_scope(name, reuse=reuse):
            conditions = (
                self._observations_preprocessor(observations)
                if self._observations_preprocessor is not None
                else observations)

        if raw_actions is not None:
            return self._log_pis_for_raw(conditions, raw_actions, name=name, reuse=reuse)

        if self._squash:
            actions = tf.atanh(actions)
        return self._log_pis_for_raw(conditions, actions, name=name, reuse=reuse)

    def build(self):
        config = self._bijector_config
        self.bijector = RealNVPBijector(
            num_coupling_layers=config.get("num_coupling_layers"),
            translation_hidden_sizes=config.get("translation_hidden_sizes"),
            scale_hidden_sizes=config.get("scale_hidden_sizes"))

        self.base_distribution = tfpd.MultivariateNormalDiag(
            loc=tf.zeros(self._Da), scale_diag=tf.ones(self._Da))
        # TODO(hartikainen): Without setting _is_constant_jacobian, the
        # tfpd.MultivariateNormalDiag.sample(N) caches the samples based on
        # `event_dims` and not `N`. Because we call sample with
        # N = tf.shape(observation)[0], things break if we use two different
        # observations, e.g. one in SAC and one in LatentSpacePolicy.
        # TODO(hartikainen): Probably should file an issue to TensorFlow
        # probability about this.
        self.base_distribution.bijector._is_constant_jacobian = False

        self.sample_z = self.base_distribution.sample(1)

        self.distribution = (
            tfpd.ConditionalTransformedDistribution(
                distribution=self.base_distribution,
                bijector=self.bijector,
                name="lsp_distribution"))

        self._observations_ph = tf.placeholder(
            dtype=tf.float32,
            shape=(None, self._Ds),
            name='observations',
        )

        self._latents_ph = tf.placeholder(
            dtype=tf.float32,
            shape=(None, self._Da),
            name='latents',
        )

        self._actions, self._log_pis, self._raw_actions = self.actions_for(
            self._observations_ph, with_log_pis=True, with_raw_actions=True)
        self._det_actions, self._det_actions_raw = self.actions_for(
            self._observations_ph, self._latents_ph, with_raw_actions=True)

    def get_action(self,
                   observation,
                   with_log_pis=False,
                   with_raw_actions=False):
        """Sample single action based on the observations."""

        if self._is_deterministic and self._n_map_action_candidates > 1:
            observations = np.tile(
                observation[None], reps=(self._n_map_action_candidates, 1))

            assert not with_log_pis, "No log_pis for deterministic action"

            (action_candidates,
             log_pis,
             raw_action_candidates) = self.get_actions(
                observations,
                with_log_pis=False,
                with_raw_actions=with_raw_actions)
            q_values = self._q_function.eval(observations, action_candidates)
            best_action_index = np.argmax(q_values)

            best_action = action_candidates[best_action_index]
            best_raw_action = (
                raw_action_candidates[best_action_index]
                if with_raw_actions
                else None)

            return (best_action, log_pis, best_raw_action), {}

        return super(LatentSpacePolicy, self).get_action(
            observation, with_log_pis, with_raw_actions)

    def get_actions(self,
                    observations,
                    with_log_pis=False,
                    with_raw_actions=False):
        """Sample batch of actions based on the observations"""

        if self._fixed_h is not None:
            feed_dict = {self._observations_ph: observations}
            latents = np.tile(self._fixed_h,
                              reps=(self._n_map_action_candidates, 1))
            feed_dict.update({self._latents_ph: latents})

            assert not with_log_pis, "No log_pis for deterministic action"

            fetches = (
                self._det_actions,
<<<<<<< HEAD
                self.no_op,
                self._det_actions_raw if with_raw_actions else self.no_op)
=======
                self.NO_OP,
                self._det_actions_raw if with_raw_actions else self.NO_OP)
>>>>>>> 685f6edb

            return tf.get_default_session().run(fetches, feed_dict=feed_dict)

        return super(LatentSpacePolicy, self).get_actions(
            observations, with_log_pis, with_raw_actions)

    @contextmanager
    def deterministic(self, set_deterministic=True, h=None):
        """Context manager for changing the determinism of the policy.

        See `self.get_action` for further information about the effect of
        self._is_deterministic.

        Args:
            set_deterministic (`bool`): Value to set the self._is_deterministic
            to during the context. The value will be reset back to the previous
            value when the context exits.
        """
        was_deterministic = self._is_deterministic
        old_fixed_h = self._fixed_h

        self._is_deterministic = set_deterministic
        if set_deterministic:
            if h is None:
                h = self.sample_z.eval()
            self._fixed_h = h

        yield

        self._is_deterministic = was_deterministic
        self._fixed_h = old_fixed_h

    def reset(self, dones=None):
        if self._fix_h_on_reset:
            self._fixed_h = self.sample_z.eval()

    def log_diagnostics(self, iteration, batch):
        """Record diagnostic information to the logger."""

        feeds = {self._observations_ph: batch['observations']}
        raw_actions, actions, log_pis = tf.get_default_session().run(
            (self._raw_actions, self._actions, self._log_pis), feeds)

        logger.record_tabular('-log-pi-mean', np.mean(-log_pis))
        logger.record_tabular('-log-pi-min', np.min(-log_pis))
        logger.record_tabular('-log-pi-max', np.max(-log_pis))
        logger.record_tabular('-log-pi-std', np.std(-log_pis))

        logger.record_tabular('actions-mean', np.mean(actions))
        logger.record_tabular('actions-min', np.min(actions))
        logger.record_tabular('actions-max', np.max(actions))
        logger.record_tabular('actions-std', np.std(actions))

        logger.record_tabular('raw-actions-mean', np.mean(raw_actions))
        logger.record_tabular('raw-actions-min', np.min(raw_actions))
        logger.record_tabular('raw-actions-max', np.max(raw_actions))
        logger.record_tabular('raw-actions-std', np.std(raw_actions))<|MERGE_RESOLUTION|>--- conflicted
+++ resolved
@@ -58,11 +58,7 @@
         self._is_deterministic = False
         self._observations_preprocessor = observations_preprocessor
 
-<<<<<<< HEAD
-        self.no_op = tf.no_op()
-=======
         self.NO_OP = tf.no_op()
->>>>>>> 685f6edb
 
         self.name = name
         self.build()
@@ -229,13 +225,8 @@
 
             fetches = (
                 self._det_actions,
-<<<<<<< HEAD
-                self.no_op,
-                self._det_actions_raw if with_raw_actions else self.no_op)
-=======
                 self.NO_OP,
                 self._det_actions_raw if with_raw_actions else self.NO_OP)
->>>>>>> 685f6edb
 
             return tf.get_default_session().run(fetches, feed_dict=feed_dict)
 
