--- conflicted
+++ resolved
@@ -4,7 +4,6 @@
 
 from sandbox.rocky.tf.core.parameterized import Parameterized
 
-<<<<<<< HEAD
 from softlearning.misc.nn import (
     MLPFunction,
     TemplateFunction,
@@ -12,10 +11,6 @@
     feedforward_net_v2,
 )
 from softlearning.misc import tf_utils
-=======
-from softlearning.misc.nn import MLPFunction
-
->>>>>>> 685f6edb
 
 
 def feedforward_net_preprocessor_template(
@@ -64,11 +59,7 @@
 
 class FeedforwardNetPreprocessor(Parameterized, Serializable):
     def __init__(self,
-<<<<<<< HEAD
                  input_shape,
-=======
-                 observation_shape,
->>>>>>> 685f6edb
                  layer_sizes,
                  output_nonlinearity=None,
                  name='observations_preprocessor'):
@@ -76,12 +67,8 @@
         Parameterized.__init__(self)
         Serializable.quick_init(self, locals())
 
-<<<<<<< HEAD
-        self._Do = input_shape
-=======
-        assert len(observation_shape) == 1, observation_shape
-        self._Do = observation_shape[0]
->>>>>>> 685f6edb
+        assert len(input_shape) == 1, input_shape
+        self._Do = input_shape[0]
         self._observations_ph = tf.placeholder(
             tf.float32, shape=(None, self._Do), name='observations')
 
