# An unique identifier for the head node and workers of this cluster.
cluster_name: softlearning

# The minimum number of workers nodes to launch in addition to the head
# node. This number should be >= 0.
min_workers: 0

# The maximum number of workers nodes to launch in addition to the head
# node. This takes precedence over min_workers.
max_workers: 100

# This executes all commands on all nodes in the docker container,
# and opens all the necessary ports to support the Ray cluster.
# Empty string means disabled.
docker:
    image: ""
    container_name: "" # e.g. ray_docker
    # container_name: "softlearning"

# The autoscaler will scale up the cluster to this target fraction of resource
# usage. For example, if a cluster of 10 nodes is 100% busy and
# target_utilization is 0.8, it would resize the cluster to 13. This fraction
# can be decreased to increase the aggressiveness of upscaling.
# This value must be less than 1.0 for scaling to happen.
target_utilization_fraction: 0.99

# If a node is idle for this many minutes, it will be removed.
idle_timeout_minutes: 5

# Cloud-provider specific configuration.
provider:
    type: gcp
    region: us-west1
    availability_zone: us-west1-a
    project_id: <project_id>

# How Ray will authenticate with newly launched nodes.
auth:
    ssh_user: ubuntu
# By default Ray creates a new private keypair, but you can also use your own.
# If you do so, make sure to also set "KeyName" in the head and worker node
# configurations below.
#    ssh_private_key: /path/to/your/key.pem

# Provider-specific config for the head node, e.g. instance type. By default
# Ray will auto-configure unspecified fields such as SubnetId and KeyName.
# For more documentation on available fields, see:
# http://boto3.readthedocs.io/en/latest/reference/services/ec2.html#EC2.ServiceResource.create_instances
head_node:
    machineType: n1-standard-16 # n1-highcpu-16
    disks:
      - boot: true
        autoDelete: true
        type: PERSISTENT
        initializeParams:
          diskSizeGb: 50
          # See https://cloud.google.com/compute/docs/images for more images
<<<<<<< HEAD
          sourceImage: projects/sac-ray-test/global/images/softlearning-v2 # Based on Ubuntu 16.04 LTS
=======
          sourceImage: projects/sac-ray-test/global/images/softlearning-v4 # Based on Ubuntu 16.04 LTS
>>>>>>> 53a82f8b

    # Additional options can be found in in the compute docs at
    # https://cloud.google.com/compute/docs/reference/rest/v1/instances/insert

# Provider-specific config for worker nodes, e.g. instance type. By default
# Ray will auto-configure unspecified fields such as SubnetId and KeyName.
# For more documentation on available fields, see:
# http://boto3.readthedocs.io/en/latest/reference/services/ec2.html#EC2.ServiceResource.create_instances
worker_nodes:
    machineType: n1-standard-16 # n1-highcpu-16
    disks:
      - boot: true
        autoDelete: true
        type: PERSISTENT
        initializeParams:
          diskSizeGb: 50
          # See https://cloud.google.com/compute/docs/images for more images
<<<<<<< HEAD
          sourceImage: projects/sac-ray-test/global/images/softlearning-v2 # Based on Ubuntu 16.04 LTS
=======
          sourceImage: projects/sac-ray-test/global/images/softlearning-v4 # Based on Ubuntu 16.04 LTS
>>>>>>> 53a82f8b
    # Run workers on preemtible instance by default.
    # Note that GCP preemptible instances automatically shut down after 24h.
    # Comment this out to use on-demand.
    scheduling:
      - preemptible: true

    # Additional options can be found in in the compute docs at
    # https://cloud.google.com/compute/docs/reference/rest/v1/instances/insert

# Files or directories to copy to the head and worker nodes. The format is a
# dictionary from REMOTE_PATH: LOCAL_PATH, e.g.
file_mounts: {
    "/tmp/current_branch_sha": "<path>/<to>/softqlearning-private/.git/refs/heads/master",
    "~/rllab/vendor/mujoco/mjkey.txt": "<path>/<to>/softqlearning-private/.mujoco/mjkey.txt",
}

# List of shell commands to run to set up nodes.
setup_commands:
    - >-
        (test -e ~/softqlearning-private
        || git clone git@github.com:haarnoja/softqlearning-private.git)
        && cd ~/softqlearning-private
        && git fetch
        && git checkout `cat /tmp/current_branch_sha`

# Custom commands that will be run on the head node after common setup.
head_setup_commands: []

# Custom commands that will be run on worker nodes after common setup.
worker_setup_commands: []

# Command to start ray on the head node. You don't need to change this.
head_start_ray_commands:
    - ray stop
    - >-
        ray start
        --head
        --redis-port=6379
        --object-manager-port=8076
        --autoscaling-config=~/ray_bootstrap_config.yaml

# Command to start ray on worker nodes. You don't need to change this.
worker_start_ray_commands:
    - ray stop
    - >-
        ray start
        --redis-address=$RAY_HEAD_IP:6379
        --object-manager-port=8076<|MERGE_RESOLUTION|>--- conflicted
+++ resolved
@@ -55,11 +55,7 @@
         initializeParams:
           diskSizeGb: 50
           # See https://cloud.google.com/compute/docs/images for more images
-<<<<<<< HEAD
-          sourceImage: projects/sac-ray-test/global/images/softlearning-v2 # Based on Ubuntu 16.04 LTS
-=======
           sourceImage: projects/sac-ray-test/global/images/softlearning-v4 # Based on Ubuntu 16.04 LTS
->>>>>>> 53a82f8b
 
     # Additional options can be found in in the compute docs at
     # https://cloud.google.com/compute/docs/reference/rest/v1/instances/insert
@@ -77,11 +73,7 @@
         initializeParams:
           diskSizeGb: 50
           # See https://cloud.google.com/compute/docs/images for more images
-<<<<<<< HEAD
-          sourceImage: projects/sac-ray-test/global/images/softlearning-v2 # Based on Ubuntu 16.04 LTS
-=======
           sourceImage: projects/sac-ray-test/global/images/softlearning-v4 # Based on Ubuntu 16.04 LTS
->>>>>>> 53a82f8b
     # Run workers on preemtible instance by default.
     # Note that GCP preemptible instances automatically shut down after 24h.
     # Comment this out to use on-demand.
