# Docker compose file that builds images and runs the containers needed for
# development. You need to have your MJKEY set in the environment.
#
# docker-compose \
#     -f ./docker/docker-compose.dev.yml \
#     build \
#         --build-arg MJKEY="$(cat ~/.mujoco/mjkey.txt)"

version: "2.4"
services:
  softlearning-dev:
    image: softlearning:${SOFTLEARNING_DEV_TAG}
    container_name: softlearning-dev
    runtime: nvidia
    build:
      context: ../.
      dockerfile: docker/Dockerfile.softlearning.base.gpu
      args:
        - MJKEY
    working_dir: /root/softqlearning-private
    environment:
      - DISPLAY=:0
    ports:
      - "6006"  # Tensorboard
      - "5000"  # Viskit
      - "8888"  # Jupyter
    volumes:
       - ~/.aws:/root/.aws  # If using aws, e.g. for s3
       - ~/.config/gcloud:/root/.config/gcloud  # If using gcp, e.g. for gs
<<<<<<< HEAD
       - ~/.mujoco:/root/.mujoco  # mjkey.txt
=======
       - ~/.mujoco/mjkey.txt:/root/.mujoco/mjkey.txt  # mjkey.txt
       - ~/.mujoco/mjkey.txt:/root/rllab/vendor/mujoco/mjkey.txt
>>>>>>> b706d117
       - ${SAC_ENVS_PATH:-~/github/vikashplus/sac_envs}:/root/sac_envs
       - ..:/root/softqlearning-private
    command:
      - bash
    stdin_open: true
    tty: true<|MERGE_RESOLUTION|>--- conflicted
+++ resolved
@@ -27,12 +27,8 @@
     volumes:
        - ~/.aws:/root/.aws  # If using aws, e.g. for s3
        - ~/.config/gcloud:/root/.config/gcloud  # If using gcp, e.g. for gs
-<<<<<<< HEAD
-       - ~/.mujoco:/root/.mujoco  # mjkey.txt
-=======
        - ~/.mujoco/mjkey.txt:/root/.mujoco/mjkey.txt  # mjkey.txt
        - ~/.mujoco/mjkey.txt:/root/rllab/vendor/mujoco/mjkey.txt
->>>>>>> b706d117
        - ${SAC_ENVS_PATH:-~/github/vikashplus/sac_envs}:/root/sac_envs
        - ..:/root/softqlearning-private
     command:
