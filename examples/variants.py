import numpy as np

from rllab.misc.instrument import VariantGenerator
from softlearning.misc.utils import flatten, get_git_rev, deep_update

M = 256
REPARAMETERIZE = True

LSP_POLICY_PARAMS_BASE = {
    'type': 'lsp',
    'coupling_layers': 2,
    's_t_layers': 1,
    'action_prior': 'uniform',
    # 'preprocessing_layer_sizes': None,
    'preprocessing_output_nonlinearity': 'relu',
    'reparameterize': REPARAMETERIZE,
    'squash': True
}

LSP_POLICY_PARAMS = {
    'swimmer-gym': { # 2 DoF
        'preprocessing_layer_sizes': (M, M, 4),
        's_t_units': 2,
    },
    'swimmer-rllab': { # 2 DoF
        'preprocessing_layer_sizes': (M, M, 4),
        's_t_units': 2,
    },
    'hopper': { # 3 DoF
        'preprocessing_layer_sizes': (M, M, 6),
        's_t_units': 3,
    },
    'half-cheetah': { # 6 DoF
        'preprocessing_layer_sizes': (M, M, 12),
        's_t_units': 6,
    },
    'walker': { # 6 DoF
        'preprocessing_layer_sizes': (M, M, 12),
        's_t_units': 6,
   },
    'ant-gym': { # 8 DoF
        'preprocessing_layer_sizes': (M, M, 16),
        's_t_units': 8,
    },
    'ant-rllab': { # 8 DoF
        'preprocessing_layer_sizes': (M, M, 16),
        's_t_units': 8,
    },
    'humanoid-gym': { # 17 DoF
        'preprocessing_layer_sizes': (M, M, 34),
        's_t_units': 17,
    },
    'humanoid-rllab': { # 21 DoF
        'preprocessing_layer_sizes': (M, M, 42),
        's_t_units': 21,
    }
}

GMM_POLICY_PARAMS_BASE = {
    'type': 'gmm',
    'K': 1,
    'reg': 1e-3,
    'action_prior': 'uniform',
    'reparameterize': False # GMM can't be parameterized
}

GMM_POLICY_PARAMS = {
    'swimmer-gym': { # 2 DoF
    },
    'swimmer-rllab': { # 2 DoF
    },
    'hopper': { # 3 DoF
    },
    'half-cheetah': { # 6 DoF
    },
    'walker': { # 6 DoF
    },
    'ant-gym': { # 8 DoF
    },
    'ant-rllab': { # 8 DoF
    },
    'humanoid-gym': { # 17 DoF
    },
    'humanoid-rllab': { # 21 DoF
    },
}

GAUSSIAN_POLICY_PARAMS_BASE = {
    'type': 'gaussian',
    'reg': 1e-3,
    'action_prior': 'uniform',
    'reparameterize': REPARAMETERIZE
}

GAUSSIAN_POLICY_PARAMS = {
    'swimmer-gym': { # 2 DoF
    },
    'swimmer-rllab': { # 2 DoF
    },
    'hopper': { # 3 DoF
    },
    'half-cheetah': { # 6 DoF
    },
    'walker': { # 6 DoF
    },
    'ant-gym': { # 8 DoF
    },
    'ant-rllab': { # 8 DoF
    },
    'humanoid-gym': { # 17 DoF
    },
    'humanoid-rllab': { # 21 DoF
    },
}

POLICY_PARAMS = {
    'lsp': {
        k: dict(LSP_POLICY_PARAMS_BASE, **v)
        for k, v in LSP_POLICY_PARAMS.items()
    },
    'gmm': {
        k: dict(GMM_POLICY_PARAMS_BASE, **v)
        for k, v in GMM_POLICY_PARAMS.items()
    },
    'gaussian': {
        k: dict(GAUSSIAN_POLICY_PARAMS_BASE, **v)
        for k, v in GAUSSIAN_POLICY_PARAMS.items()
    },
}

VALUE_FUNCTION_PARAMS = {
    'layer_size': M,

}

ENV_DOMAIN_PARAMS = {
    'swimmer-gym': { # 2 DoF
    },
    'swimmer-rllab': { # 2 DoF
    },
    'hopper': { # 3 DoF
    },
    'half-cheetah': { # 6 DoF
    },
    'walker': { # 6 DoF
    },
    'ant-gym': { # 8 DoF
    },
    'ant-rllab': { # 8 DoF
    },
    'humanoid-gym': { # 17 DoF
    },
    'humanoid-rllab': { # 21 DoF
    },
}

ENV_PARAMS = {
    'swimmer-gym': { # 2 DoF
    },
    'swimmer-rllab': { # 2 DoF
    },
    'hopper': { # 3 DoF
    },
    'half-cheetah': { # 6 DoF
    },
    'walker': { # 6 DoF
    },
    'ant-gym': { # 8 DoF
    },
    'ant-rllab': { # 8 DoF
        'resume-training': {
            'low_level_policy_path': [
                # 'ant-low-level-policy-00-00/itr_4000.pkl',
            ]
        },
        'cross-maze': {
            'terminate_at_goal': True,
            'goal_reward_weight': [1000],
            'goal_radius': 2,
            'velocity_reward_weight': 0,
            'ctrl_cost_coeff': 0, # 1e-2,
            'contact_cost_coeff': 0, # 1e-3,
            'survive_reward': 0, # 5e-2,
            'goal_distance': 12,
            'goal_angle_range': (0, 2*np.pi),

            'env_fixed_goal_position': [[6, -6], [6, 6], [12, 0]],

            'pre_trained_policy_path': []
        },
    },
    'humanoid-gym': { # 17 DoF
        'resume-training': {
            'low_level_policy_path': [
                # 'humanoid-low-level-policy-00-00/itr_4000.pkl',
            ]
        }
    },
    'humanoid-rllab': { # 21 DOF
    },
}

ALGORITHM_PARAMS_BASE = {
    'lr': 3e-4,
    'discount': 0.99,
    'target_update_interval': 1,
    'tau': 0.005,
<<<<<<< HEAD
    'q_update_scale': [0.1, 0.3, 1, 3, 10, 30, 100],
    'target_entropy': 'auto',
=======
>>>>>>> f2f3f8c7

    'base_kwargs': {
        'epoch_length': 1000,
        'n_train_repeat': 1,
        'n_initial_exploration_steps': int(1e3),
        'eval_render': False,
        'eval_n_episodes': 1,
        'eval_deterministic': True,
    }
}

ALGORITHM_PARAMS = {
    'swimmer-gym': { # 2 DoF
        'base_kwargs': {
            'n_epochs': int(5e2 + 1),
        }
    },
    'swimmer-rllab': { # 2 DoF
        'base_kwargs': {
            'n_epochs': int(5e2 + 1),
        }
    },
    'hopper': { # 3 DoF
        'base_kwargs': {
            'n_epochs': int(3e3 + 1),
        }
    },
    'half-cheetah': { # 6 DoF
        'base_kwargs': {
            'n_epochs': int(3e3 + 1),
            'n_initial_exploration_steps': int(1e4),
        }
    },
    'walker': { # 6 DoF
        'base_kwargs': {
            'n_epochs': int(3e3 + 1),
        }
    },
    'ant-gym': { # 8 DoF
        'base_kwargs': {
            'n_epochs': int(3e3 + 1),
            'n_initial_exploration_steps': int(1e4),
        }
    },
    'ant-rllab': { # 8 DoF
        'base_kwargs': {
            'n_epochs': int(3e3 + 1),
            'n_initial_exploration_steps': int(1e4),
        }
    },
    'humanoid-gym': { # 17 DoF
        'base_kwargs': {
            'n_epochs': int(1e4 + 1),
        }
    },
    'humanoid-rllab': { # 21 DoF
        'base_kwargs': {
            'n_epochs': int(1e4 + 1),
        }
    },
    'humanoid-standup-gym': { # 17 DoF
        'base_kwargs': {
            'n_epochs': int(1e4 + 1),
        }
    },
}

REPLAY_BUFFER_PARAMS = {
    'max_replay_buffer_size': 1e6,
}

SAMPLER_PARAMS = {
    'max_path_length': 1000,
    'min_pool_size': 1000,
    'batch_size': 256,
}

RUN_PARAMS_BASE = {
    'seed': [1,2,3,4,5],
    'snapshot_mode': 'gap',
    'snapshot_gap': 1000,
    'sync_pkl': True,
}

RUN_PARAMS = {
    'swimmer-gym': { # 2 DoF
        'snapshot_gap': 200
    },
    'swimmer-rllab': { # 2 DoF
        'snapshot_gap': 200
    },
    'hopper': { # 3 DoF
        'snapshot_gap': 600
    },
    'half-cheetah': { # 6 DoF
        'snapshot_gap': 2000
    },
    'walker': { # 6 DoF
        'snapshot_gap': 1000
    },
    'ant-gym': { # 8 DoF
        'snapshot_gap': 2000
    },
    'ant-rllab': { # 8 DoF
        'snapshot_gap': 2000
    },
    'humanoid-gym': { # 21 DoF
        'snapshot_gap': 2000
    },
    'humanoid-rllab': { # 21 DoF
        'snapshot_gap': 2000
    },
}

DOMAINS = [
    'swimmer-gym', # 2 DoF
    'swimmer-rllab', # 2 DoF
    'hopper', # 3 DoF
    'half-cheetah', # 6 DoF
    'walker', # 6 DoF
    'ant-gym', # 8 DoF
    'ant-rllab', # 8 DoF
    'humanoid-gym', # 17 DoF
    'humanoid-rllab', # 21 DoF
]

TASKS = {
    'swimmer-gym': [
        'default',
    ],
    'swimmer-rllab': [
        'default',
        'multi-direction',
    ],
    'hopper': [
        'default',
    ],
    'half-cheetah': [
        'default',
    ],
    'walker': [
        'default',
    ],
    'ant-gym': [
        'default',
    ],
    'ant-rllab': [
        'default',
        'multi-direction',
        'cross-maze'
    ],
    'humanoid-gym': [
        'default',
        'standup'
    ],
    'humanoid-rllab': [
        'default',
        'multi-direction'
    ],
}

def parse_domain_and_task(env_name):
    domain = next(domain for domain in DOMAINS if domain in env_name)
    domain_tasks = TASKS[domain]
    task = next((task for task in domain_tasks if task in env_name), 'default')
    return domain, task

def get_variants(domain, task, policy):
    params = {
        'prefix': '{}/{}'.format(domain, task),
        'domain': domain,
        'task': task,
        'git_sha': get_git_rev(),

        'env_params': ENV_PARAMS[domain].get(task, {}),
        'policy_params': POLICY_PARAMS[policy][domain],
        'value_fn_params': VALUE_FUNCTION_PARAMS,
        'algorithm_params': deep_update(
            ALGORITHM_PARAMS_BASE,
            ALGORITHM_PARAMS[domain]
        ),
        'replay_buffer_params': REPLAY_BUFFER_PARAMS,
        'sampler_params': SAMPLER_PARAMS,
        'run_params': deep_update(RUN_PARAMS_BASE, RUN_PARAMS[domain]),
    }

    # TODO: Remove flatten. Our variant generator should support nested params
    params = flatten(params, separator='.')

    vg = VariantGenerator()
    for key, val in params.items():
        if isinstance(val, list) or callable(val):
            vg.add(key, val)
        else:
            vg.add(key, [val])

    return vg<|MERGE_RESOLUTION|>--- conflicted
+++ resolved
@@ -205,11 +205,7 @@
     'discount': 0.99,
     'target_update_interval': 1,
     'tau': 0.005,
-<<<<<<< HEAD
-    'q_update_scale': [0.1, 0.3, 1, 3, 10, 30, 100],
     'target_entropy': 'auto',
-=======
->>>>>>> f2f3f8c7
 
     'base_kwargs': {
         'epoch_length': 1000,
