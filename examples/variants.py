--- conflicted
+++ resolved
@@ -1,7 +1,3 @@
-<<<<<<< HEAD
-import numpy as np
-=======
->>>>>>> 685f6edb
 from ray import tune
 
 from softlearning.misc.utils import get_git_rev, deep_update
@@ -19,45 +15,28 @@
 }
 
 LSP_POLICY_PARAMS = {
-<<<<<<< HEAD
-    'swimmer-gym': {  # 2 DoF
+    'swimmer': {  # 2 DoF
+        'preprocessing_layer_sizes': (M, M, 4),
         's_t_units': 2,
     },
-    'swimmer-rllab': {  # 2 DoF
-=======
-    'swimmer': {  # 2 DoF
-        'preprocessing_layer_sizes': (M, M, 4),
->>>>>>> 685f6edb
-        's_t_units': 2,
-    },
-    'hopper': {  # 3 DoF
+    'hopper': {  # 3 DoF
+        'preprocessing_layer_sizes': (M, M, 6),
         's_t_units': 3,
     },
     'half-cheetah': {  # 6 DoF
+        'preprocessing_layer_sizes': (M, M, 12),
         's_t_units': 6,
     },
     'walker': {  # 6 DoF
+        'preprocessing_layer_sizes': (M, M, 12),
         's_t_units': 6,
     },
-<<<<<<< HEAD
-    'ant-gym': {  # 8 DoF
-        's_t_units': 8,
-    },
-    'ant-rllab': {  # 8 DoF
-        's_t_units': 8,
-    },
-    'humanoid-gym': {  # 17 DoF
-        's_t_units': 17,
-    },
-    'humanoid-rllab': {  # 21 DoF
-=======
     'ant': {  # 8 DoF
         'preprocessing_layer_sizes': (M, M, 16),
         's_t_units': 8,
     },
     'humanoid': {
         'preprocessing_layer_sizes': (M, M, 42),
->>>>>>> 685f6edb
         's_t_units': 21,
     },
     'pusher': {  # 3 DoF
@@ -210,92 +189,6 @@
 
 }
 
-<<<<<<< HEAD
-ENV_DOMAIN_PARAMS = {
-    'swimmer-gym': {  # 2 DoF
-    },
-    'swimmer-rllab': {  # 2 DoF
-    },
-    'hopper': {  # 3 DoF
-    },
-    'half-cheetah': {  # 6 DoF
-    },
-    'walker': {  # 6 DoF
-    },
-    'ant-gym': {  # 8 DoF
-    },
-    'ant-rllab': {  # 8 DoF
-    },
-    'humanoid-gym': {  # 17 DoF
-    },
-    'humanoid-rllab': {  # 21 DoF
-    },
-    'pusher': { # 3 DoF
-    },
-}
-
-ENV_PARAMS = {
-    'swimmer-gym': {  # 2 DoF
-    },
-    'swimmer-rllab': {  # 2 DoF
-    },
-    'hopper': {  # 3 DoF
-    },
-    'half-cheetah': {  # 6 DoF
-    },
-    'walker': {  # 6 DoF
-    },
-    'ant-gym': {  # 8 DoF
-    },
-    'ant-rllab': {  # 8 DoF
-        'resume-training': {
-            'low_level_policy_path': [
-                # 'ant-low-level-policy-00-00/itr_4000.pkl',
-            ]
-        },
-        'cross-maze': {
-            'terminate_at_goal': True,
-            'goal_reward_weight': 1000,
-            'goal_radius': 2,
-            'velocity_reward_weight': 0,
-            'ctrl_cost_coeff': 0,  # 1e-2,
-            'contact_cost_coeff': 0,  # 1e-3,
-            'survive_reward': 0,  # 5e-2,
-            'goal_distance': 12,
-            'goal_angle_range': (0, 2 * np.pi),
-
-            'env_fixed_goal_position': tune.grid_search([[6, -6], [6, 6], [12, 0]]),
-
-            'pre_trained_policy_path': []
-        },
-    },
-    'humanoid-gym': {  # 17 DoF
-        'resume-training': {
-            'low_level_policy_path': [
-                # 'humanoid-low-level-policy-00-00/itr_4000.pkl',
-            ]
-        }
-    },
-    'humanoid-rllab': {  # 21 DOF
-    },
-    'pusher': {  # 3 DoF
-        'image': {
-            # Can't use tuples because they break ray.tune log_syncer
-            'image_size': tune.grid_search(['32x32x3']),
-            'arm_distance_cost_coeff': tune.grid_search([3.0, 1.0]),
-            'goal_distance_cost_coeff': 0.0,
-        },
-        'reach': {
-            # Can't use tuples because they break ray.tune log_syncer
-            'image_size': tune.grid_search(['32x32x3']),
-            'arm_goal_distance_cost_coeff': tune.grid_search([3.0, 10.0]),
-            'arm_object_distance_cost_coeff': 0.0,
-        }
-    },
-}
-
-=======
->>>>>>> 685f6edb
 ALGORITHM_PARAMS_BASE = {
     'lr': 3e-4,
     'discount': 0.99,
@@ -348,24 +241,10 @@
             'n_epochs': int(1e4 + 1),
         }
     },
-<<<<<<< HEAD
     'pusher': {  # 3 DoF
         'base_kwargs': {
             'n_epochs': int(4e3 + 1),
             'n_initial_exploration_steps': int(1e4),
-        }
-    },
-    'humanoid-rllab': {  # 21 DoF
-        'base_kwargs': {
-            'n_epochs': int(1e4 + 1),
-        }
-    },
-    'humanoid-standup-gym': {  # 17 DoF
-=======
-    'humanoid-standup': {  # 17 DoF
->>>>>>> 685f6edb
-        'base_kwargs': {
-            'n_epochs': int(1e4 + 1),
         }
     },
 }
@@ -381,11 +260,7 @@
 }
 
 RUN_PARAMS_BASE = {
-<<<<<<< HEAD
-    'seed': tune.grid_search([1,2,3]),
-=======
     'seed': tune.grid_search([1, 2, 3]),
->>>>>>> 685f6edb
     'snapshot_mode': 'gap',
     'snapshot_gap': 1000,
     'sync_pkl': True,
@@ -415,72 +290,6 @@
     },
 }
 
-<<<<<<< HEAD
-DOMAINS = [
-    'swimmer-gym',  # 2 DoF
-    'swimmer-rllab',  # 2 DoF
-    'hopper',  # 3 DoF
-    'half-cheetah',  # 6 DoF
-    'walker',  # 6 DoF
-    'ant-gym',  # 8 DoF
-    'ant-rllab',  # 8 DoF
-    'humanoid-gym',  # 17 DoF
-    'humanoid-rllab',  # 21 DoF
-    'pusher',  # 3 DoF
-]
-
-TASKS = {
-    'swimmer-gym': [
-        'default',
-    ],
-    'swimmer-rllab': [
-        'default',
-        'multi-direction',
-    ],
-    'hopper': [
-        'default',
-    ],
-    'half-cheetah': [
-        'default',
-    ],
-    'walker': [
-        'default',
-    ],
-    'ant-gym': [
-        'default',
-    ],
-    'ant-rllab': [
-        'default',
-        'multi-direction',
-        'cross-maze'
-    ],
-    'humanoid-gym': [
-        'default',
-        'standup'
-    ],
-    'humanoid-rllab': [
-        'default',
-        'multi-direction'
-    ],
-    'pusher': [
-        'default',
-        'reach',
-        'image'
-    ],
-}
-
-
-def parse_domain_and_task(env_name):
-    domain = next(domain for domain in DOMAINS if domain in env_name)
-    domain_tasks = TASKS[domain]
-    task = next((task for task in domain_tasks if task in env_name), 'default')
-    return domain, task
-
-
-def get_variant_spec(domain, task, policy):
-    variant_spec = {
-        'prefix': '{}/{}'.format(domain, task),
-=======
 
 ENV_PARAMS = {
     'swimmer': {  # 2 DoF
@@ -495,13 +304,14 @@
     },
     'humanoid': {  # 17/21 DoF (gym/rllab)
     },
+    'pusher': {
+    }  # 3 DoF
 }
 
 
 def get_variant_spec(universe, domain, task, policy):
     variant_spec = {
         'prefix': '{}/{}/{}'.format(universe, domain, task),
->>>>>>> 685f6edb
         'domain': domain,
         'task': task,
         'universe': universe,
@@ -523,4 +333,26 @@
         'run_params': deep_update(RUN_PARAMS_BASE, RUN_PARAMS[domain]),
     }
 
+    return variant_spec
+
+
+def get_variant_spec_image(universe, domain, task, policy, *args, **kwargs):
+    variant_spec = get_variant_spec(
+        universe, domain, task, policy, *args, **kwargs)
+
+    if task == '2d-image-default':
+        variant_spec['env_params'].update({
+            # Can't use tuples because they break ray.tune log_syncer
+            'image_size': tune.grid_search(['32x32x3']),
+            'arm_distance_cost_coeff': tune.grid_search([3.0, 1.0]),
+            'goal_distance_cost_coeff': 0.0,
+        })
+    elif task == '2d-image-reach':
+        variant_spec['env_params'].update({
+            # Can't use tuples because they break ray.tune log_syncer
+            'image_size': tune.grid_search(['32x32x3']),
+            'arm_goal_distance_cost_coeff': tune.grid_search([3.0, 10.0]),
+            'arm_object_distance_cost_coeff': 0.0,
+        })
+
     return variant_spec