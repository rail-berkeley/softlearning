--- conflicted
+++ resolved
@@ -57,29 +57,7 @@
     return args
 
 
-<<<<<<< HEAD
-def load_buffer_and_qf(filename):
-=======
-def get_variants(args):
-    env_params = ENV_PARAMS[args.env]
-    params = SHARED_PARAMS
-    params.update(env_params)
-
-    vg = VariantGenerator()
-    for key, val in params.items():
-        if isinstance(val, list):
-            vg.add(key, val)
-        else:
-            vg.add(key, [val])
-
-    vg.add('snapshot1', (args.snapshot1, ))
-    vg.add('snapshot2', (args.snapshot2, ))
-
-    return vg
-
-
 def load_pool_and_qf(filename):
->>>>>>> bc2a106f
     with tf_utils.get_default_session().as_default():
         data = joblib.load(os.path.join(PROJECT_PATH, filename))
 
