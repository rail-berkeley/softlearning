
from copy import deepcopy

from ray import tune
import numpy as np

from softlearning.utils.git import get_git_rev
from softlearning.utils.misc import get_host_name
from softlearning.utils.dict import deep_update

DEFAULT_KEY = "__DEFAULT_KEY__"

M = 256
NUM_COUPLING_LAYERS = 2


ALGORITHM_PARAMS_BASE = {
    'kwargs': {
        'epoch_length': 1000,
        'train_every_n_steps': 1,
        'n_train_repeat': 1,
        'eval_render_kwargs': {},
        'eval_n_episodes': 1,
        'eval_deterministic': True,
<<<<<<< HEAD

        'discount': 0.995,
        'tau': 5e-3,
        'reward_scale': 1.0,
=======
>>>>>>> 1d56928a
    }
}


ALGORITHM_PARAMS_ADDITIONAL = {
    'SAC': {
        'type': 'SAC',
        'kwargs': {
            'lr': 3e-4,
            'target_update_interval': 1,
            'tau': 5e-3,
            'target_entropy': 'auto',
            'action_prior': 'uniform',
            'n_initial_exploration_steps': int(1e3),

            'discount': 0.99,
            'tau': 5e-3,
            'reward_scale': 1.0,
        },
    },
    'SQL': {
        'type': 'SQL',
        'kwargs': {
            'policy_lr': 3e-4,
            'target_update_interval': 1,
            'n_initial_exploration_steps': int(1e3),
            'discount': 0.99,
            'tau': 5e-3,
            'reward_scale': tune.sample_from(lambda spec: (
                {
                    'Swimmer': 30,
                    'Hopper': 30,
                    'HalfCheetah': 30,
                    'Walker2d': 10,
                    'Ant': 300,
                    'Humanoid': 100,
                    'Pendulum': 1,
                }.get(
                    spec.get('config', spec)
                    ['environment_params']
                    ['training']
                    ['domain'],
                    1.0
                ),
            )),
        },
    },
}


GAUSSIAN_POLICY_PARAMS_BASE = {
    'type': 'GaussianPolicy',
    'kwargs': {
        'hidden_layer_sizes': (M, M),
        'squash': True,
        'observation_keys': None,
        'observation_preprocessors_params': {}
    }
}

TOTAL_STEPS_PER_UNIVERSE_DOMAIN_TASK = {
    DEFAULT_KEY: int(1e4),
    'gym': {
        DEFAULT_KEY: int(1e4),
        'Swimmer': {
            DEFAULT_KEY: int(1e5),
            'v3': int(5e5),
        },
        'Hopper': {
            DEFAULT_KEY: int(5e6),
            'v3': int(5e6),
        },
        'HalfCheetah': {
            DEFAULT_KEY: int(3e6),
            'v3': int(3e6),
        },
        'Walker2d': {
            DEFAULT_KEY: int(5e6),
            'v3': int(5e6),
        },
        'Ant': {
            DEFAULT_KEY: int(3e6),
            'v3': int(3e6),
        },
        'Humanoid': {
            DEFAULT_KEY: int(3e6),
            'Stand-v3': int(1e8),
            'SimpleStand-v3': int(1e8),
            'v3': int(1e8),
        },
        'Pendulum': {
            DEFAULT_KEY: int(1e4),
            'v3': int(1e4),
        },
        'Point2DEnv': {
<<<<<<< HEAD
            DEFAULT_KEY: int(200),
        },
        'Reacher': {
            DEFAULT_KEY: int(200),
        },
        'Pendulum': {
            DEFAULT_KEY: 10,
        },
        'PointGather': {
            DEFAULT_KEY: 7500  # cpo uses 7.5e6 steps and this has 1000 steps per epoch
        },
        'PointGatherNoPenalization':{
            DEFAULT_KEY: 7500  # cpo uses 7.5e6 steps and this has 1000 steps per epoch
        },
        'PointCircle': {
            DEFAULT_KEY: 7500  # cpo uses 7.5e6 steps and this has 1000 steps per epoch
        },
=======
            DEFAULT_KEY: int(5e4),
        }
>>>>>>> 1d56928a
    },
    'dm_control': {
        # BENCHMARKING
        DEFAULT_KEY: int(3e6),
        'acrobot': {
            DEFAULT_KEY: int(3e6),
            # 'swingup': int(None),
            # 'swingup_sparse': int(None),
        },
        'ball_in_cup': {
            DEFAULT_KEY: int(3e6),
            # 'catch': int(None),
        },
        'cartpole': {
            DEFAULT_KEY: int(3e6),
            # 'balance': int(None),
            # 'balance_sparse': int(None),
            # 'swingup': int(None),
            # 'swingup_sparse': int(None),
            # 'three_poles': int(None),
            # 'two_poles': int(None),
        },
        'cheetah': {
            DEFAULT_KEY: int(3e6),
            'run': int(1e7),
        },
        'finger': {
            DEFAULT_KEY: int(3e6),
            # 'spin': int(None),
            # 'turn_easy': int(None),
            # 'turn_hard': int(None),
        },
        'fish': {
            DEFAULT_KEY: int(3e6),
            # 'upright': int(None),
            # 'swim': int(None),
        },
        'hopper': {
            DEFAULT_KEY: int(3e6),
            # 'stand': int(None),
            'hop': int(1e7),
        },
        'humanoid': {
            DEFAULT_KEY: int(1e7),
            'stand': int(1e7),
            'walk': int(1e7),
            'run': int(1e7),
            # 'run_pure_state': int(1e7),
        },
        'manipulator': {
            DEFAULT_KEY: int(3e6),
            'bring_ball': int(1e7),
            # 'bring_peg': int(None),
            # 'insert_ball': int(None),
            # 'insert_peg': int(None),
        },
        'pendulum': {
            DEFAULT_KEY: int(3e6),
            # 'swingup': int(None),
        },
        'point_mass': {
            DEFAULT_KEY: int(3e6),
            # 'easy': int(None),
            # 'hard': int(None),
        },
        'reacher': {
            DEFAULT_KEY: int(3e6),
            # 'easy': int(None),
            # 'hard': int(None),
        },
        'swimmer': {
            DEFAULT_KEY: int(3e6),
            # 'swimmer6': int(None),
            # 'swimmer15': int(None),
        },
        'walker': {
            DEFAULT_KEY: int(3e6),
            # 'stand': int(None),
            'walk': int(1e7),
            'run': int(1e7),
        },
        # EXTRA
        'humanoid_CMU': {
            DEFAULT_KEY: int(3e6),
            'run': int(1e7),
            # 'stand': int(None),
        },
        'quadruped': {
            DEFAULT_KEY: int(3e6),
            'run': int(1e7),
            'walk': int(1e7),
        },
    },
}


MAX_PATH_LENGTH_PER_UNIVERSE_DOMAIN_TASK = {
    DEFAULT_KEY: 1000,
    'gym': {
        DEFAULT_KEY: 1000,
        'Point2DEnv': {
            DEFAULT_KEY: 50,
        },
        'Pendulum': {
            DEFAULT_KEY: 200,
        },
    },
}

EPOCH_LENGTH_PER_UNIVERSE_DOMAIN_TASK = {
    DEFAULT_KEY: 1000,
}


ENVIRONMENT_PARAMS_PER_UNIVERSE_DOMAIN_TASK = {
    'gym': {
        'Swimmer': {  # 2 DoF
        },
        'Hopper': {  # 3 DoF
        },
        'HalfCheetah': {  # 6 DoF
        },
        'Walker2d': {  # 6 DoF
        },
        'Ant': {  # 8 DoF
            'Parameterizable-v3': {
                'healthy_reward': 0.0,
                'healthy_z_range': (-np.inf, np.inf),
                'exclude_current_positions_from_observation': False,
            }
        },
        'Humanoid': {  # 17 DoF
            'Parameterizable-v3': {
                'healthy_reward': 0.0,
                'healthy_z_range': (-np.inf, np.inf),
                'exclude_current_positions_from_observation': False,
            }
        },
        'Pusher2d': {  # 3 DoF
            'Default-v3': {
                'arm_object_distance_cost_coeff': 0.0,
                'goal_object_distance_cost_coeff': 1.0,
                'goal': (0, -1),
            },
            'DefaultReach-v0': {
                'arm_goal_distance_cost_coeff': 1.0,
                'arm_object_distance_cost_coeff': 0.0,
            },
            'ImageDefault-v0': {
                'image_shape': (32, 32, 3),
                'arm_object_distance_cost_coeff': 0.0,
                'goal_object_distance_cost_coeff': 3.0,
            },
            'ImageReach-v0': {
                'image_shape': (32, 32, 3),
                'arm_goal_distance_cost_coeff': 1.0,
                'arm_object_distance_cost_coeff': 0.0,
            },
            'BlindReach-v0': {
                'image_shape': (32, 32, 3),
                'arm_goal_distance_cost_coeff': 1.0,
                'arm_object_distance_cost_coeff': 0.0,
            }
        },
        'Point2DEnv': {
            'Default-v0': {
                'observation_keys': ('observation', 'desired_goal'),
            },
            'Wall-v0': {
                'observation_keys': ('observation', 'desired_goal'),
            },
        },
        'Sawyer': {
            task_name: {
                'has_renderer': False,
                'has_offscreen_renderer': False,
                'use_camera_obs': False,
                'reward_shaping': tune.grid_search([True, False]),
            }
            for task_name in (
                    'Lift',
                    'NutAssembly',
                    'NutAssemblyRound',
                    'NutAssemblySingle',
                    'NutAssemblySquare',
                    'PickPlace',
                    'PickPlaceBread',
                    'PickPlaceCan',
                    'PickPlaceCereal',
                    'PickPlaceMilk',
                    'PickPlaceSingle',
                    'Stack',
            )
        },
    },
    'dm_control': {
        'ball_in_cup': {
            'catch': {
                'pixel_wrapper_kwargs': {
                    'pixels_only': True,
                    'render_kwargs': {
                        'pixels': {
                            'width': 84,
                            'height': 84,
                            'camera_id': 0,
                        },
                    },
                },
            },
        },
        'cheetah': {
            'run': {
                'pixel_wrapper_kwargs': {
                    'pixels_only': True,
                    'render_kwargs': {
                        'pixels': {
                            'width': 84,
                            'height': 84,
                            'camera_id': 0,
                        },
                    },
                },
            },
        },
        'finger': {
            'spin': {
                'pixel_wrapper_kwargs': {
                    'pixels_only': True,
                    'render_kwargs': {
                        'pixels': {
                            'width': 84,
                            'height': 84,
                            'camera_id': 0,
                        },
                    },
                },
            },
        },
    },
}


def get_epoch_length(universe, domain, task):
    level_result = EPOCH_LENGTH_PER_UNIVERSE_DOMAIN_TASK.copy()
    for level_key in (universe, domain, task):
        if isinstance(level_result, int):
            return level_result

        level_result = level_result.get(level_key) or level_result[DEFAULT_KEY]

    return level_result


def get_max_path_length(universe, domain, task):
    level_result = MAX_PATH_LENGTH_PER_UNIVERSE_DOMAIN_TASK.copy()
    for level_key in (universe, domain, task):
        if isinstance(level_result, int):
            return level_result

        level_result = level_result.get(level_key) or level_result[DEFAULT_KEY]

    return level_result


def get_initial_exploration_steps(spec):
    config = spec.get('config', spec)
    num_exploration_episodes = 10
    initial_exploration_steps = num_exploration_episodes * (
        config
        ['sampler_params']
        ['kwargs']
        ['max_path_length']
    )

    return initial_exploration_steps


def get_checkpoint_frequency(spec):
    num_checkpoints = 10
    config = spec.get('config', spec)
    checkpoint_frequency = (
        config
        ['algorithm_params']
        ['kwargs']
        ['n_epochs']
    ) // num_checkpoints

    return checkpoint_frequency


def get_policy_params(spec):
    # config = spec.get('config', spec)
    policy_params = GAUSSIAN_POLICY_PARAMS_BASE.copy()
    return policy_params


def get_total_timesteps(universe, domain, task):
    level_result = TOTAL_STEPS_PER_UNIVERSE_DOMAIN_TASK.copy()
    for level_key in (universe, domain, task):
        if isinstance(level_result, (int, float)):
            return level_result

        level_result = (
            level_result.get(level_key)
            or level_result[DEFAULT_KEY])

    return level_result


def get_algorithm_params(universe, domain, task):
    total_timesteps = get_total_timesteps(universe, domain, task)
    epoch_length = get_epoch_length(universe, domain, task)
    n_epochs = total_timesteps / epoch_length
    assert n_epochs == int(n_epochs)
    algorithm_params = {
        'kwargs': {
            'n_epochs': int(n_epochs),
            'n_initial_exploration_steps': tune.sample_from(
                get_initial_exploration_steps),
            'epoch_length': epoch_length,
        }
    }

    return algorithm_params


def get_environment_params(universe, domain, task):
    environment_params = (
        ENVIRONMENT_PARAMS_PER_UNIVERSE_DOMAIN_TASK
        .get(universe, {}).get(domain, {}).get(task, {}))

    return environment_params


def get_variant_spec_base(universe, domain, task, policy, algorithm):
    algorithm_params = deep_update(
        ALGORITHM_PARAMS_BASE,
        ALGORITHM_PARAMS_ADDITIONAL.get(algorithm, {}),
        get_algorithm_params(universe, domain, task),
    )
    variant_spec = {
        'git_sha': get_git_rev(__file__),

        'environment_params': {
            'training': {
                'domain': domain,
                'task': task,
                'universe': universe,
                'kwargs': get_environment_params(universe, domain, task),
            },
            'evaluation': tune.sample_from(lambda spec: (
                spec.get('config', spec)
                ['environment_params']
                ['training']
            )),
        },
        'policy_params': tune.sample_from(get_policy_params),
        'exploration_policy_params': {
            'type': 'UniformPolicy',
            'kwargs': {
                'observation_keys': tune.sample_from(lambda spec: (
                    spec.get('config', spec)
                    ['policy_params']
                    ['kwargs']
                    .get('observation_keys')
                ))
            },
        },
        'Q_params': {
            'type': 'double_feedforward_Q_function',
            'kwargs': {
                'hidden_layer_sizes': (M, M),
                'observation_keys': None,
                'observation_preprocessors_params': {}
            },
        },
        'algorithm_params': algorithm_params,
        'replay_pool_params': {
            'type': 'SimpleReplayPool',
            'kwargs': {
                'max_size': int(1e6),
            },
        },
        'sampler_params': {
            'type': 'SimpleSampler',
            'kwargs': {
                'max_path_length': get_max_path_length(universe, domain, task),
                'min_pool_size': get_max_path_length(universe, domain, task),
                'batch_size': 256,
            }
        },
        'run_params': {
            'host_name': get_host_name(),
            'seed': tune.sample_from(
                lambda spec: np.random.randint(0, 10000)),
            'checkpoint_at_end': True,
            'checkpoint_frequency': tune.sample_from(get_checkpoint_frequency),
            'checkpoint_replay_pool': False,
        },
    }

    return variant_spec


def is_image_env(universe, domain, task, variant_spec):
    return 'pixel_wrapper_kwargs' in (
        variant_spec['environment_params']['training']['kwargs'])


def get_variant_spec_image(universe,
                           domain,
                           task,
                           policy,
                           algorithm,
                           *args,
                           **kwargs):
    variant_spec = get_variant_spec_base(
        universe, domain, task, policy, algorithm, *args, **kwargs)

    if is_image_env(universe, domain, task, variant_spec):
        preprocessor_params = {
            'type': 'convnet_preprocessor',
            'kwargs': {
                'conv_filters': (64, ) * 3,
                'conv_kernel_sizes': (3, ) * 3,
                'conv_strides': (2, ) * 3,
                'normalization_type': 'layer',
                'downsampling_type': 'conv',
            },
        }

        variant_spec['policy_params']['kwargs']['hidden_layer_sizes'] = (M, M)
        variant_spec['policy_params']['kwargs'][
            'observation_preprocessors_params'] = {
                'pixels': deepcopy(preprocessor_params)
            }

        variant_spec['Q_params']['kwargs']['hidden_layer_sizes'] = (
            tune.sample_from(lambda spec: (deepcopy(
                spec.get('config', spec)
                ['policy_params']
                ['kwargs']
                ['hidden_layer_sizes']
            )))
        )
        variant_spec['Q_params']['kwargs'][
            'observation_preprocessors_params'] = (
                tune.sample_from(lambda spec: (deepcopy(
                    spec.get('config', spec)
                    ['policy_params']
                    ['kwargs']
                    ['observation_preprocessors_params']
                )))
            )

    return variant_spec


def get_variant_spec(args):
    universe, domain, task = args.universe, args.domain, args.task

    variant_spec = get_variant_spec_image(
        universe, domain, task, args.policy, args.algorithm)

    if args.checkpoint_replay_pool is not None:
        variant_spec['run_params']['checkpoint_replay_pool'] = (
            args.checkpoint_replay_pool)

    return variant_spec<|MERGE_RESOLUTION|>--- conflicted
+++ resolved
@@ -22,13 +22,6 @@
         'eval_render_kwargs': {},
         'eval_n_episodes': 1,
         'eval_deterministic': True,
-<<<<<<< HEAD
-
-        'discount': 0.995,
-        'tau': 5e-3,
-        'reward_scale': 1.0,
-=======
->>>>>>> 1d56928a
     }
 }
 
@@ -124,28 +117,8 @@
             'v3': int(1e4),
         },
         'Point2DEnv': {
-<<<<<<< HEAD
-            DEFAULT_KEY: int(200),
-        },
-        'Reacher': {
-            DEFAULT_KEY: int(200),
-        },
-        'Pendulum': {
-            DEFAULT_KEY: 10,
-        },
-        'PointGather': {
-            DEFAULT_KEY: 7500  # cpo uses 7.5e6 steps and this has 1000 steps per epoch
-        },
-        'PointGatherNoPenalization':{
-            DEFAULT_KEY: 7500  # cpo uses 7.5e6 steps and this has 1000 steps per epoch
-        },
-        'PointCircle': {
-            DEFAULT_KEY: 7500  # cpo uses 7.5e6 steps and this has 1000 steps per epoch
-        },
-=======
             DEFAULT_KEY: int(5e4),
         }
->>>>>>> 1d56928a
     },
     'dm_control': {
         # BENCHMARKING
