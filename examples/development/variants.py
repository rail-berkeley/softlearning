--- conflicted
+++ resolved
@@ -298,7 +298,6 @@
         ),
         'exploration_policy_params': {
             'type': 'UniformPolicy',
-<<<<<<< HEAD
             'kwargs': {
                 'observation_keys': tune.sample_from(lambda spec: (
                     spec.get('config', spec)
@@ -307,9 +306,6 @@
                     .get('observation_keys')
                 ))
             },
-=======
-            'kwargs': {},
->>>>>>> a55f9be2
         },
         'Q_params': {
             'type': 'double_feedforward_Q_function',
@@ -390,12 +386,10 @@
         }
 
         variant_spec['policy_params']['kwargs']['hidden_layer_sizes'] = (M, M)
-<<<<<<< HEAD
         variant_spec['policy_params']['kwargs']['observation_preprocessors_params'] = {
             'pixels': deepcopy(preprocessor_params)
         }
 
-        # for key in ('hidden_layer_sizes', 'observation_preprocessors_params'):
         variant_spec['Q_params']['kwargs']['hidden_layer_sizes'] = (
             tune.sample_from(lambda spec: (deepcopy(
                 spec.get('config', spec)['policy_params']['kwargs']['hidden_layer_sizes']
@@ -406,17 +400,6 @@
                 spec.get('config', spec)['policy_params']['kwargs']['observation_preprocessors_params']
             )))
         )
-=======
-        variant_spec['policy_params']['kwargs']['preprocessor_params'] = (
-            deepcopy(preprocessor_params))
-
-        for key in ('hidden_layer_sizes', 'preprocessor_params'):
-            variant_spec['Q_params']['kwargs'][key] = (
-                tune.sample_from(lambda spec: (deepcopy(
-                    spec.get('config', spec)['policy_params']['kwargs'][key]
-                )))
-            )
->>>>>>> a55f9be2
 
     return variant_spec
 
