--- conflicted
+++ resolved
@@ -1,19 +1,7 @@
 from ray import tune
 from ray.tune.variant_generator import generate_variants
 
-<<<<<<< HEAD
-from rllab.envs.normalized_env import normalize
-from rllab.envs.mujoco.swimmer_env import SwimmerEnv
-from rllab.envs.mujoco.ant_env import AntEnv
-from rllab.envs.mujoco.humanoid_env import HumanoidEnv
-
-from ray import tune
-from ray.tune.variant_generator import generate_variants
-
-from softlearning.misc.instrument import launch_experiment
-=======
 from softlearning.environments.utils import get_environment
->>>>>>> 685f6edb
 from softlearning.algorithms import SQL
 from softlearning.misc.kernel import adaptive_isotropic_gaussian_kernel
 from softlearning.replay_pools import SimpleReplayPool
@@ -25,13 +13,8 @@
     get_parser,
     launch_experiments_rllab)
 
-<<<<<<< HEAD
-SHARED_PARAMS = {
-    'seed': tune.grid_search([1,2,3]),
-=======
 COMMON_PARAMS = {
     'seed': tune.grid_search([1, 2, 3]),
->>>>>>> 685f6edb
     'policy_lr': 3E-4,
     'qf_lr': 3E-4,
     'discount': 0.99,
@@ -101,23 +84,6 @@
         'reward_scale': 100,
     },
 }
-<<<<<<< HEAD
-DEFAULT_ENV = 'swimmer'
-AVAILABLE_ENVS = list(ENV_PARAMS.keys())
-
-
-def parse_args():
-    parser = argparse.ArgumentParser()
-    parser.add_argument(
-        '--env', type=str, choices=AVAILABLE_ENVS, default=DEFAULT_ENV)
-    parser.add_argument('--exp_name', type=str, default=timestamp())
-    parser.add_argument('--mode', type=str, default='local')
-    parser.add_argument('--log_dir', type=str, default=None)
-    args = parser.parse_args()
-
-    return args
-=======
->>>>>>> 685f6edb
 
 
 def run_experiment(variant):
@@ -128,13 +94,9 @@
     env = get_environment(universe, domain, task, env_params={})
 
     pool = SimpleReplayPool(
-<<<<<<< HEAD
-        env_spec=env.spec, max_size=variant['max_size'])
-=======
         observation_shape=env.observation_space.shape,
         action_shape=env.action_space.shape,
         max_size=variant['max_pool_size'])
->>>>>>> 685f6edb
 
     sampler = SimpleSampler(
         max_path_length=variant['max_path_length'],
@@ -180,24 +142,10 @@
     # Do the training
     for epoch, mean_return in algorithm.train():
         pass
-<<<<<<< HEAD
 
-=======
->>>>>>> 685f6edb
 
-def launch_experiments(variants, args):
-    num_experiments = len(variants)
-
-    print('Launching {} experiments.'.format(num_experiments))
-
-<<<<<<< HEAD
-    for i, variant in enumerate(variants):
-        full_experiment_name = variant['prefix']
-        full_experiment_name += '-' + args.exp_name + '-' + str(i).zfill(2)
-=======
 def main():
     args = get_parser().parse_args()
->>>>>>> 685f6edb
 
     universe, domain, task = parse_universe_domain_task(args)
 
@@ -210,19 +158,8 @@
             'domain': domain,
         })
 
-<<<<<<< HEAD
-def main():
-    args = parse_args()
-
-    variant_spec = dict(
-        SHARED_PARAMS,
-        **ENV_PARAMS[args.env])
-    variants = [x[1] for x in generate_variants(variant_spec)]
-    launch_experiments(variants, args)
-=======
     variants = [x[1] for x in generate_variants(variant_spec)]
     launch_experiments_rllab(variants, args, run_experiment)
->>>>>>> 685f6edb
 
 
 if __name__ == '__main__':
