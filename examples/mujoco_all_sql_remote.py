"""Run SAC with asynchronous sampling.

This script demonstrates how we can train a policy and collect new experience
asynchronously using two processes. Asynchronous sampling is particularly
important when working with physical hardware and data collection becomes a
bottleneck. In that case, it is desirable to allocate all available compute to
optimizers rather then waiting for new sample to arrive.
"""
from ray import tune
from ray.tune.variant_generator import generate_variants

<<<<<<< HEAD
from rllab.envs.normalized_env import normalize
from rllab.envs.mujoco.swimmer_env import SwimmerEnv
from rllab.envs.mujoco.humanoid_env import HumanoidEnv

from ray.tune.variant_generator import generate_variants

from softlearning.misc.instrument import launch_experiment
=======
from softlearning.environments.utils import get_environment
>>>>>>> 685f6edb
from softlearning.algorithms import SQL
from softlearning.misc.kernel import adaptive_isotropic_gaussian_kernel
from softlearning.replay_pools import SimpleReplayPool
from softlearning.value_functions import NNQFunction
from softlearning.policies import StochasticNNPolicy
from softlearning.environments.rllab import DelayedEnv
from softlearning.samplers import RemoteSampler
from examples.utils import (
    parse_universe_domain_task,
    get_parser,
    launch_experiments_rllab)


COMMON_PARAMS = {
    'seed': tune.grid_search([1]),
    'policy_lr': 3E-4,
    'qf_lr': 3E-4,
    'discount': 0.99,
    'layer_size': 128,
    'batch_size': 128,
    'max_size': 1E6,
    'n_train_repeat': 1,
    'epoch_length': 1000,
    'snapshot_mode': 'last',
    'snapshot_gap': 100,
}


ENV_PARAMS = {
    'swimmer': {  # 2 DoF
        'prefix': 'swimmer',
        'env_name': 'swimmer-rllab',
        'max_path_length': 1000,
        'n_epochs': 1000,
        'reward_scale': 100,
    },
    'hopper': {  # 3 DoF
        'prefix': 'hopper',
        'env_name': 'Hopper-v1',
        'max_path_length': 1000,
        'n_epochs': 3000,
        'reward_scale': 1,
    },
    'half-cheetah': {  # 6 DoF
        'prefix': 'half-cheetah',
        'env_name': 'HalfCheetah-v1',
        'max_path_length': 1000,
        'n_epochs': 10000,
        'reward_scale': 30,
        'max_size': 1E7,
    },
    'walker': {  # 6 DoF
        'prefix': 'walker',
        'env_name': 'Walker2d-v1',
        'max_path_length': 1000,
        'n_epochs': 5000,
        'reward_scale': 3,
    },
    'ant': {  # 8 DoF
        'prefix': 'ant',
        'env_name': 'Ant-v1',
        'max_path_length': 1000,
        'n_epochs': 10000,
        'reward_scale': 3,
    },
    'humanoid': {  # 21 DoF
        'prefix': 'humanoid',
        'env_name': 'humanoid-rllab',
        'max_path_length': 1000,
        'n_epochs': 20000,
        'reward_scale': 3,
    }
}

<<<<<<< HEAD
def run_experiment(variant):
    if variant['env_name'] == 'humanoid-rllab':
        env = normalize(HumanoidEnv())
    elif variant['env_name'] == 'swimmer-rllab':
        env = normalize(SwimmerEnv())
    else:
        env = normalize(GymEnv(variant['env_name']))
=======

def run_experiment(variant):
    universe = variant['universe']

    assert universe in ['rllab', 'gym'], universe

    task = variant['task']
    domain = variant['domain']
>>>>>>> 685f6edb

    env = get_environment(universe, domain, task, env_params={})
    env = DelayedEnv(env, delay=0.01)

    pool = SimpleReplayPool(
<<<<<<< HEAD
        env_spec=env.spec, max_size=variant['max_size'])
=======
        observation_shape=env.observation_space.shape,
        action_shape=env.action_space.shape,
        max_size=variant['max_pool_size'])
>>>>>>> 685f6edb

    sampler = RemoteSampler(
        max_path_length=variant['max_path_length'],
        min_pool_size=variant['max_path_length'],
        batch_size=variant['batch_size'])

    base_kwargs = dict(
        epoch_length=variant['epoch_length'],
        n_epochs=variant['n_epochs'],
        n_train_repeat=variant['n_train_repeat'],
        eval_render=False,
        eval_n_episodes=1,
        sampler=sampler)

    M = variant['layer_size']
    qf = NNQFunction(
        observation_shape=env.observation_space.shape,
        action_shape=env.action_space.shape,
        hidden_layer_sizes=(M, M))

    policy = StochasticNNPolicy(
        observation_shape=env.observation_space.shape,
        action_shape=env.action_space.shape,
        hidden_layer_sizes=(M, M))

    algorithm = SQL(
        base_kwargs=base_kwargs,
        env=env,
        pool=pool,
        qf=qf,
        policy=policy,
        kernel_fn=adaptive_isotropic_gaussian_kernel,
        kernel_n_particles=32,
        kernel_update_ratio=0.5,
        value_n_particles=16,
        td_target_update_interval=1000,
        qf_lr=variant['qf_lr'],
        policy_lr=variant['policy_lr'],
        discount=variant['discount'],
        reward_scale=variant['reward_scale'],
        save_full_state=False)

    # Do the training
    for epoch, mean_return in algorithm.train():
        pass
<<<<<<< HEAD

=======
>>>>>>> 685f6edb

def launch_experiments(variants, args):
    num_experiments = len(variants)

    print('Launching {} experiments.'.format(num_experiments))

<<<<<<< HEAD
    for i, variant in enumerate(variants):
        full_experiment_name = variant['prefix']
        full_experiment_name += '-' + args.exp_name + '-' + str(i).zfill(2)
=======
def main():
    args = get_parser().parse_args()
>>>>>>> 685f6edb

    universe, domain, task = parse_universe_domain_task(args)

    variant_spec = dict(
        COMMON_PARAMS,
        **ENV_PARAMS[args.env],
        **{
            'universe': universe,
            'task': task,
            'domain': domain,
        })

<<<<<<< HEAD
def main():
    args = parse_args()

    variant_spec = dict(
        SHARED_PARAMS,
        **ENV_PARAMS[args.env])
    variants = [x[1] for x in generate_variants(variant_spec)]
    launch_experiments(variants, args)
=======
    variants = [x[1] for x in generate_variants(variant_spec)]
    launch_experiments_rllab(variants, args, run_experiment)
>>>>>>> 685f6edb


if __name__ == '__main__':
    main()<|MERGE_RESOLUTION|>--- conflicted
+++ resolved
@@ -9,17 +9,7 @@
 from ray import tune
 from ray.tune.variant_generator import generate_variants
 
-<<<<<<< HEAD
-from rllab.envs.normalized_env import normalize
-from rllab.envs.mujoco.swimmer_env import SwimmerEnv
-from rllab.envs.mujoco.humanoid_env import HumanoidEnv
-
-from ray.tune.variant_generator import generate_variants
-
-from softlearning.misc.instrument import launch_experiment
-=======
 from softlearning.environments.utils import get_environment
->>>>>>> 685f6edb
 from softlearning.algorithms import SQL
 from softlearning.misc.kernel import adaptive_isotropic_gaussian_kernel
 from softlearning.replay_pools import SimpleReplayPool
@@ -94,15 +84,6 @@
     }
 }
 
-<<<<<<< HEAD
-def run_experiment(variant):
-    if variant['env_name'] == 'humanoid-rllab':
-        env = normalize(HumanoidEnv())
-    elif variant['env_name'] == 'swimmer-rllab':
-        env = normalize(SwimmerEnv())
-    else:
-        env = normalize(GymEnv(variant['env_name']))
-=======
 
 def run_experiment(variant):
     universe = variant['universe']
@@ -111,19 +92,14 @@
 
     task = variant['task']
     domain = variant['domain']
->>>>>>> 685f6edb
 
     env = get_environment(universe, domain, task, env_params={})
     env = DelayedEnv(env, delay=0.01)
 
     pool = SimpleReplayPool(
-<<<<<<< HEAD
-        env_spec=env.spec, max_size=variant['max_size'])
-=======
         observation_shape=env.observation_space.shape,
         action_shape=env.action_space.shape,
-        max_size=variant['max_pool_size'])
->>>>>>> 685f6edb
+        max_size=variant['max_size'])
 
     sampler = RemoteSampler(
         max_path_length=variant['max_path_length'],
@@ -169,24 +145,10 @@
     # Do the training
     for epoch, mean_return in algorithm.train():
         pass
-<<<<<<< HEAD
 
-=======
->>>>>>> 685f6edb
 
-def launch_experiments(variants, args):
-    num_experiments = len(variants)
-
-    print('Launching {} experiments.'.format(num_experiments))
-
-<<<<<<< HEAD
-    for i, variant in enumerate(variants):
-        full_experiment_name = variant['prefix']
-        full_experiment_name += '-' + args.exp_name + '-' + str(i).zfill(2)
-=======
 def main():
     args = get_parser().parse_args()
->>>>>>> 685f6edb
 
     universe, domain, task = parse_universe_domain_task(args)
 
@@ -199,19 +161,8 @@
             'domain': domain,
         })
 
-<<<<<<< HEAD
-def main():
-    args = parse_args()
-
-    variant_spec = dict(
-        SHARED_PARAMS,
-        **ENV_PARAMS[args.env])
-    variants = [x[1] for x in generate_variants(variant_spec)]
-    launch_experiments(variants, args)
-=======
     variants = [x[1] for x in generate_variants(variant_spec)]
     launch_experiments_rllab(variants, args, run_experiment)
->>>>>>> 685f6edb
 
 
 if __name__ == '__main__':
