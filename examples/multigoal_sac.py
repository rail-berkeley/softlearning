<<<<<<< HEAD
import argparse

=======
>>>>>>> 685f6edb
import numpy as np

from rllab.envs.normalized_env import normalize
from rllab.misc.instrument import run_experiment_lite
from softlearning.algorithms import SAC
from softlearning.environments.rllab import MultiGoalEnv
from softlearning.misc.plotter import QFPolicyPlotter
from softlearning.misc.utils import timestamp
from softlearning.samplers import SimpleSampler
from softlearning.policies import GMMPolicy, LatentSpacePolicy
from softlearning.replay_pools import SimpleReplayPool
from softlearning.value_functions import NNQFunction, NNVFunction
from examples.utils import get_parser


def run(variant):
    env = normalize(MultiGoalEnv(
        actuation_cost_coeff=1,
        distance_cost_coeff=0.1,
        goal_reward=1,
        init_sigma=0.1,
    ))

    pool = SimpleReplayPool(
        observation_shape=env.observation_space.shape,
        action_shape=env.action_space.shape,
        max_size=1e6)

    sampler = SimpleSampler(
        max_path_length=30, min_pool_size=100, batch_size=64)

    base_kwargs = {
        'sampler': sampler,
        'epoch_length': 100,
        'n_epochs': 1000,
        'n_train_repeat': 1,
        'eval_render': True,
        'eval_n_episodes': 10,
        'eval_deterministic': False
    }

    M = 128
    qf1 = NNQFunction(
        observation_shape=env.observation_space.shape,
        action_shape=env.action_space.shape,
        hidden_layer_sizes=[M, M],
        name='qf1')
    qf2 = NNQFunction(
        observation_shape=env.observation_space.shape,
        action_shape=env.action_space.shape,
        hidden_layer_sizes=[M, M],
        name='qf2')
    vf = NNVFunction(
        observation_shape=env.observation_space.shape,
        hidden_layer_sizes=[M, M])

    if variant['policy_type'] == 'gmm':
        policy = GMMPolicy(
            observation_shape=env.observation_space.shape,
            action_shape=env.action_space.shape,
            K=4,
            hidden_layer_sizes=[M, M],
            qf=qf1,
            reg=0.001
        )
    elif variant['policy_type'] == 'lsp':
        bijector_config = {
            "scale_regularization": 0.0,
            "num_coupling_layers": 2,
            "translation_hidden_sizes": (M,),
            "scale_hidden_sizes": (M,),
        }

        policy = LatentSpacePolicy(
            observation_shape=env.observation_space.shape,
            action_shape=env.action_space.shape,
            mode="train",
            squash=True,
            bijector_config=bijector_config,
            observations_preprocessor=None,
            q_function=qf1
        )

    plotter = QFPolicyPlotter(
        qf=qf1,
        policy=policy,
        obs_lst=np.array([[-2.5, 0.0],
                          [0.0, 0.0],
                          [2.5, 2.5]]),
        default_action=[np.nan, np.nan],
        n_samples=100
    )

    algorithm = SAC(
        base_kwargs=base_kwargs,
        env=env,
        policy=policy,
        initial_exploration_policy=None,
        pool=pool,
        qf1=qf1,
        qf2=qf2,
        vf=vf,
        plotter=plotter,

        lr=3e-4,
        target_entropy=-6.0,
        discount=0.99,
        tau=1e-4,

        save_full_state=True
    )
    # Do the training
    for epoch, mean_return in algorithm.train():
        pass
<<<<<<< HEAD


def parse_args():
    parser = argparse.ArgumentParser()
    parser.add_argument(
        '--policy-type', type=str, choices=('gmm', 'lsp'), default='gmm')
    args = parser.parse_args()

    return args
=======
>>>>>>> 685f6edb


def main():
    args = get_parser().parse_args()
    variant = {
        'policy_type': args.policy
    }

    run_experiment_lite(
        run,
        exp_prefix='multigoal',
        exp_name=timestamp(),
        variant=variant,
        snapshot_mode='last',
        n_parallel=1,
        seed=1,
        mode='local',
    )


if __name__ == "__main__":
    main()<|MERGE_RESOLUTION|>--- conflicted
+++ resolved
@@ -1,8 +1,3 @@
-<<<<<<< HEAD
-import argparse
-
-=======
->>>>>>> 685f6edb
 import numpy as np
 
 from rllab.envs.normalized_env import normalize
@@ -117,18 +112,6 @@
     # Do the training
     for epoch, mean_return in algorithm.train():
         pass
-<<<<<<< HEAD
-
-
-def parse_args():
-    parser = argparse.ArgumentParser()
-    parser.add_argument(
-        '--policy-type', type=str, choices=('gmm', 'lsp'), default='gmm')
-    args = parser.parse_args()
-
-    return args
-=======
->>>>>>> 685f6edb
 
 
 def main():
