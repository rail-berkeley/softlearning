--- conflicted
+++ resolved
@@ -34,18 +34,12 @@
 from softlearning.replay_pools import SimpleReplayPool
 from softlearning.replay_pools import ExtraPolicyInfoReplayPool
 from softlearning.value_functions import NNQFunction, NNVFunction
-<<<<<<< HEAD
-from softlearning.preprocessors import MLPPreprocessor
-from examples.variants import parse_domain_and_task, get_variant_spec
-
-=======
 from softlearning.preprocessors import (
     FeedforwardNetPreprocessor,
     PREPROCESSOR_FUNCTIONS,
 )
-from examples.variants import parse_domain_and_task, get_variants
-from .helpers import str2bool
->>>>>>> 9fc3e408
+from examples.variants import parse_domain_and_task, get_variant_spec
+
 
 ENVIRONMENTS = {
     'swimmer-gym': {
