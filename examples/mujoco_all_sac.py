import argparse
import os

import tensorflow as tf
import numpy as np

from rllab.envs.normalized_env import normalize
from rllab.envs.mujoco.gather.ant_gather_env import AntGatherEnv
from rllab.envs.mujoco.swimmer_env import SwimmerEnv
from rllab.envs.mujoco.ant_env import AntEnv
from rllab.envs.mujoco.humanoid_env import HumanoidEnv

from ray.tune.variant_generator import generate_variants

from softlearning.algorithms import SAC
from softlearning.environments import (
    GymEnv,
    PusherEnv,
    ImagePusherEnv,
    MultiDirectionSwimmerEnv,
    MultiDirectionAntEnv,
    MultiDirectionHumanoidEnv,
    CrossMazeAntEnv)

from softlearning.misc.instrument import launch_experiment
from softlearning.misc.utils import timestamp
from softlearning.policies import (
    GaussianPolicy,
    LatentSpacePolicy,
    GMMPolicy,
    UniformPolicy)
from softlearning.samplers import SimpleSampler
from softlearning.samplers import ExtraPolicyInfoSampler
from softlearning.replay_pools import SimpleReplayPool
from softlearning.replay_pools import ExtraPolicyInfoReplayPool
from softlearning.value_functions import NNQFunction, NNVFunction
from softlearning.preprocessors import MLPPreprocessor
from examples.variants import parse_domain_and_task, get_variant_spec


ENVIRONMENTS = {
    'swimmer-gym': {
        'default': lambda: GymEnv('Swimmer-v1'),
    },
    'swimmer-rllab': {
        'default': SwimmerEnv,
        'multi-direction': MultiDirectionSwimmerEnv,
    },
    'ant-gym': {
        'default': lambda: GymEnv('Ant-v1'),
    },
    'ant-rllab': {
        'default': AntEnv,
        'multi-direction': MultiDirectionAntEnv,
        'cross-maze': CrossMazeAntEnv
    },
    'humanoid-gym': {
        'default': lambda: GymEnv('Humanoid-v1'),
        'standup': lambda: GymEnv('HumanoidStandup-v1')
    },
    'humanoid-rllab': {
        'default': HumanoidEnv,
        'multi-direction': MultiDirectionHumanoidEnv,
    },
    'hopper': {
        'default': lambda: GymEnv('Hopper-v1')
    },
    'half-cheetah': {
        'default': lambda: GymEnv('HalfCheetah-v1')
    },
    'walker': {
        'default': lambda: GymEnv('Walker2d-v1')
    },
    'pusher': {
        'default': PusherEnv,
        'image': ImagePusherEnv
    },
}

DEFAULT_DOMAIN = DEFAULT_ENV = 'swimmer-rllab'
AVAILABLE_DOMAINS = set(ENVIRONMENTS.keys())
AVAILABLE_TASKS = set(y for x in ENVIRONMENTS.values() for y in x.keys())


def parse_args():
    parser = argparse.ArgumentParser()
    parser.add_argument('--domain',
                        type=str,
                        choices=AVAILABLE_DOMAINS,
                        default=None)
    parser.add_argument('--task',
                        type=str,
                        choices=AVAILABLE_TASKS,
                        default='default')
    parser.add_argument('--policy',
                        type=str,
                        choices=('gaussian', 'gmm', 'lsp'),
                        default='gaussian')
    parser.add_argument('--env', type=str, default=DEFAULT_ENV)
    parser.add_argument('--exp_name', type=str, default=timestamp())
    parser.add_argument('--mode', type=str, default='local')
    parser.add_argument('--log_dir', type=str, default=None)
<<<<<<< HEAD
=======
    parser.add_argument(
        "--store-images", type=str2bool, nargs='?',
        const=True, default=False,
        help=(
            "Store images from the rollouts. Images are currently always"
            " stored in the logging directory."))
    parser.add_argument('--log_extra_policy_info', type=str2bool, nargs='?',
                        const=True, default=False,
                        help=(
                            "Stores log pis and raw (unsquashed) actions in the"
                            "replay pool."
                        ))
>>>>>>> 17b28599
    args = parser.parse_args()

    return args


def run_experiment(variant):
    env_params = variant['env_params']
    policy_params = variant['policy_params']
    value_fn_params = variant['value_fn_params']
    algorithm_params = variant['algorithm_params']
    replay_pool_params = variant['replay_pool_params']
    sampler_params = variant['sampler_params']

    task = variant['task']
    domain = variant['domain']

    env = normalize(ENVIRONMENTS[domain][task](**env_params))

    if algorithm_params['store_extra_policy_info']:
        sampler = ExtraPolicyInfoSampler(**sampler_params)
        pool = ExtraPolicyInfoReplayPool(env_spec=env.spec, **replay_pool_params)
    else:
        sampler = SimpleSampler(**sampler_params)
        pool = SimpleReplayPool(env_spec=env.spec, **replay_pool_params)

    base_kwargs = dict(algorithm_params['base_kwargs'], sampler=sampler)

    M = value_fn_params['layer_size']
    qf1 = NNQFunction(env_spec=env.spec, hidden_layer_sizes=(M, M), name='qf1')
    qf2 = NNQFunction(env_spec=env.spec, hidden_layer_sizes=(M, M), name='qf2')
    vf = NNVFunction(env_spec=env.spec, hidden_layer_sizes=(M, M))
    initial_exploration_policy = UniformPolicy(env_spec=env.spec)

    if policy_params['type'] == 'gaussian':
        policy = GaussianPolicy(
                env_spec=env.spec,
                hidden_layer_sizes=(M,M),
                reparameterize=policy_params['reparameterize'],
                reg=1e-3,
        )
    elif policy_params['type'] == 'lsp':
        preprocessing_layer_sizes = policy_params.get(
            'preprocessing_layer_sizes')
        if preprocessing_layer_sizes is not None:
            nonlinearity = {
                None: None,
                'relu': tf.nn.relu,
                'tanh': tf.nn.tanh
            }[policy_params['preprocessing_output_nonlinearity']]

            observations_preprocessor = MLPPreprocessor(
                env_spec=env.spec,
                layer_sizes=preprocessing_layer_sizes,
                output_nonlinearity=nonlinearity)
        else:
            observations_preprocessor = None

        policy_s_t_layers = policy_params['s_t_layers']
        policy_s_t_units = policy_params['s_t_units']
        s_t_hidden_sizes = [policy_s_t_units] * policy_s_t_layers

        bijector_config = {
            'num_coupling_layers': policy_params['coupling_layers'],
            'translation_hidden_sizes': s_t_hidden_sizes,
            'scale_hidden_sizes': s_t_hidden_sizes,
        }

        policy = LatentSpacePolicy(
            env_spec=env.spec,
            squash=policy_params['squash'],
            bijector_config=bijector_config,
            reparameterize=policy_params['reparameterize'],
            q_function=qf1,
            observations_preprocessor=observations_preprocessor)
    elif policy_params['type'] == 'gmm':
        # reparameterize should always be False if using a GMMPolicy
        policy = GMMPolicy(
            env_spec=env.spec,
            K=policy_params['K'],
            hidden_layer_sizes=(M, M),
            reparameterize=policy_params['reparameterize'],
            qf=qf1,
            reg=1e-3,
        )
    else:
        raise NotImplementedError(policy_params['type'])

    algorithm = SAC(
        base_kwargs=base_kwargs,
        env=env,
        policy=policy,
        initial_exploration_policy=initial_exploration_policy,
        pool=pool,
        qf1=qf1,
        qf2=qf2,
        vf=vf,
        lr=algorithm_params['lr'],
        target_entropy=algorithm_params['target_entropy'],
        reward_scale=algorithm_params['reward_scale'],
        discount=algorithm_params['discount'],
        tau=algorithm_params['tau'],
        reparameterize=policy_params['reparameterize'],
        target_update_interval=algorithm_params['target_update_interval'],
        action_prior=policy_params['action_prior'],
        store_extra_policy_info=algorithm_params['store_extra_policy_info'],
        save_full_state=False,
    )

    # Do the training
    for epoch, mean_return in algorithm.train():
        pass


def launch_experiments(variants, args):
    num_experiments = len(variants)

    print('Launching {} experiments.'.format(num_experiments))

    for i, variant in enumerate(variants):
        print("Experiment: {}/{}".format(i, num_experiments))
        run_params = variant['run_params']

        experiment_prefix = variant['prefix'] + '/' + args.exp_name
        experiment_name = '{prefix}-{exp_name}-{i:02}'.format(
            prefix=variant['prefix'], exp_name=args.exp_name, i=i)

        launch_experiment(
            run_experiment,
            mode=args.mode,
            variant=variant,
            exp_prefix=experiment_prefix,
            exp_name=experiment_name,
            n_parallel=1,
            seed=run_params['seed'],
            terminate_machine=True,
            log_dir=args.log_dir,
            snapshot_mode=run_params['snapshot_mode'],
            snapshot_gap=run_params['snapshot_gap'],
            sync_s3_pkl=run_params['sync_pkl'],
        )


def main():
    args = parse_args()

    domain, task = args.domain, args.task
    if (not domain) or (not task):
        domain, task = parse_domain_and_task(args.env)

    variant_spec = get_variant_spec(
        domain=domain, task=task, policy=args.policy)
    variant_spec['mode'] = args.mode
    variants = [x[1] for x in generate_variants(variant_spec)]
    launch_experiments(variants, args)


if __name__ == '__main__':
    main()<|MERGE_RESOLUTION|>--- conflicted
+++ resolved
@@ -100,21 +100,7 @@
     parser.add_argument('--exp_name', type=str, default=timestamp())
     parser.add_argument('--mode', type=str, default='local')
     parser.add_argument('--log_dir', type=str, default=None)
-<<<<<<< HEAD
-=======
-    parser.add_argument(
-        "--store-images", type=str2bool, nargs='?',
-        const=True, default=False,
-        help=(
-            "Store images from the rollouts. Images are currently always"
-            " stored in the logging directory."))
-    parser.add_argument('--log_extra_policy_info', type=str2bool, nargs='?',
-                        const=True, default=False,
-                        help=(
-                            "Stores log pis and raw (unsquashed) actions in the"
-                            "replay pool."
-                        ))
->>>>>>> 17b28599
+
     args = parser.parse_args()
 
     return args
