<<<<<<< HEAD
from ray.tune.variant_generator import generate_variants
=======
import tensorflow as tf

try:
    from ray.tune.variant_generator import generate_variants
except ImportError:
    # TODO(hartikainen): generate_variants has moved in >0.5.0, and some of my
    # stuff uses newer version. Remove this once we bump up the version in
    # requirements.txt
    from ray.tune.suggest.variant_generator import generate_variants
>>>>>>> 53a82f8b

from softlearning.environments.utils import get_environment
from softlearning.algorithms import SAC

from softlearning.policies import (
    GaussianPolicy,
    LatentSpacePolicy,
    GMMPolicy,
    UniformPolicy)
from softlearning.samplers import SimpleSampler
from softlearning.samplers import ExtraPolicyInfoSampler
from softlearning.replay_pools import SimpleReplayPool
from softlearning.replay_pools import ExtraPolicyInfoReplayPool
from softlearning.value_functions import NNQFunction, NNVFunction
from softlearning.preprocessors import PREPROCESSOR_FUNCTIONS
from examples.variants import get_variant_spec, get_variant_spec_image
from examples.utils import (
    parse_universe_domain_task,
    get_parser,
    launch_experiments_rllab)


def run_experiment(variant):
    env_params = variant['env_params']
    policy_params = variant['policy_params']
    value_fn_params = variant['value_fn_params']
    preprocessor_params = variant['preprocessor_params']
    algorithm_params = variant['algorithm_params']
    replay_pool_params = variant['replay_pool_params']
    sampler_params = variant['sampler_params']

    universe = variant['universe']
    task = variant['task']
    domain = variant['domain']

    # Unfortunately we have to do hack like this because ray logger fails
    # if our variant has parentheses.
    if 'image_size' in env_params:
        env_params['image_size'] = tuple(
            int(dim) for dim in env_params['image_size'].split('x'))

    preprocessor_kwargs = preprocessor_params.get('kwargs', {})
    if 'image_size' in preprocessor_kwargs:
        preprocessor_kwargs['image_size'] = tuple(
            int(dim) for dim in preprocessor_kwargs['image_size'].split('x'))
    # if 'hidden_layer_sizes' in preprocessor_kwargs:
    #     preprocessor_kwargs['hidden_layer_sizes'] = tuple(
    #         int(dim) for dim in preprocessor_kwargs['hidden_layer_sizes'].split('x'))

    env = get_environment(universe, domain, task, env_params)

    if algorithm_params['store_extra_policy_info']:
        sampler = ExtraPolicyInfoSampler(**sampler_params)
        pool = ExtraPolicyInfoReplayPool(
            observation_shape=env.observation_space.shape,
            action_shape=env.action_space.shape,
            **replay_pool_params)
    else:
        sampler = SimpleSampler(**sampler_params)
        pool = SimpleReplayPool(
            observation_shape=env.observation_space.shape,
            action_shape=env.action_space.shape,
            **replay_pool_params)

    base_kwargs = dict(algorithm_params['base_kwargs'], sampler=sampler)

    M = value_fn_params['layer_size']
    qf1 = NNQFunction(
        observation_shape=env.observation_space.shape,
        action_shape=env.action_space.shape,
        hidden_layer_sizes=(M, M),
        name='qf1')
    qf2 = NNQFunction(
        observation_shape=env.observation_space.shape,
        action_shape=env.action_space.shape,
        hidden_layer_sizes=(M, M),
        name='qf2')
    vf = NNVFunction(
        observation_shape=env.observation_space.shape,
        hidden_layer_sizes=(M, M))
    initial_exploration_policy = UniformPolicy(
        observation_shape=env.observation_space.shape,
        action_shape=env.action_space.shape)

    if policy_params['type'] == 'gaussian':
        policy = GaussianPolicy(
            observation_shape=env.observation_space.shape,
            action_shape=env.action_space.shape,
            hidden_layer_sizes=[policy_params['hidden_layer_width']]*2,
            reparameterize=policy_params['reparameterize'],
            reg=1e-3,
        )
    elif policy_params['type'] == 'lsp':
        if preprocessor_params:
            preprocessor_fn = PREPROCESSOR_FUNCTIONS[
                preprocessor_params.get('function_name')]
            preprocessor = preprocessor_fn(
                *preprocessor_params.get('args', []),
                **preprocessor_params.get('kwargs', {}))
        else:
            preprocessor = None

        policy_s_t_layers = policy_params['s_t_layers']
        policy_s_t_units = policy_params['s_t_units']
        s_t_hidden_sizes = [policy_s_t_units] * policy_s_t_layers

        bijector_config = {
            'num_coupling_layers': policy_params['coupling_layers'],
            'translation_hidden_sizes': s_t_hidden_sizes,
            'scale_hidden_sizes': s_t_hidden_sizes,
        }

        policy = LatentSpacePolicy(
            observation_shape=env.observation_space.shape,
            action_shape=env.action_space.shape,
            squash=policy_params['squash'],
            bijector_config=bijector_config,
            reparameterize=policy_params['reparameterize'],
            q_function=qf1,
            observations_preprocessor=preprocessor)
    elif policy_params['type'] == 'gmm':
        assert not policy_params['reparameterize'], (
            "reparameterize should be False when using a GMMPolicy")
        policy = GMMPolicy(
            observation_shape=env.observation_space.shape,
            action_shape=env.action_space.shape,
            K=policy_params['K'],
            hidden_layer_sizes=(M, M),
            reparameterize=policy_params['reparameterize'],
            qf=qf1,
            reg=1e-3,
        )
    else:
        raise NotImplementedError(policy_params['type'])

    algorithm = SAC(
        base_kwargs=base_kwargs,
        env=env,
        policy=policy,
        initial_exploration_policy=initial_exploration_policy,
        pool=pool,
        qf1=qf1,
        qf2=qf2,
        vf=vf,
        lr=algorithm_params['lr'],
        target_entropy=algorithm_params['target_entropy'],
        reward_scale=algorithm_params['reward_scale'],
        discount=algorithm_params['discount'],
        tau=algorithm_params['tau'],
        reparameterize=policy_params['reparameterize'],
        target_update_interval=algorithm_params['target_update_interval'],
        action_prior=policy_params['action_prior'],
        store_extra_policy_info=algorithm_params['store_extra_policy_info'],
        save_full_state=False,
    )

    # Do the training
    for epoch, mean_return in algorithm.train():
        pass


def main():
    args = get_parser().parse_args()

    universe, domain, task = parse_universe_domain_task(args)

    if 'image' in task or 'blind' in task:
        variant_spec = get_variant_spec_image(
            universe, domain, task, args.policy)
    else:
        variant_spec = get_variant_spec(universe, domain, task, args.policy)

    variant_spec['mode'] = args.mode
    variants = [x[1] for x in generate_variants(variant_spec)]
    launch_experiments_rllab(variants, args, run_experiment)


if __name__ == '__main__':
    main()<|MERGE_RESOLUTION|>--- conflicted
+++ resolved
@@ -1,6 +1,3 @@
-<<<<<<< HEAD
-from ray.tune.variant_generator import generate_variants
-=======
 import tensorflow as tf
 
 try:
@@ -10,7 +7,6 @@
     # stuff uses newer version. Remove this once we bump up the version in
     # requirements.txt
     from ray.tune.suggest.variant_generator import generate_variants
->>>>>>> 53a82f8b
 
 from softlearning.environments.utils import get_environment
 from softlearning.algorithms import SAC
