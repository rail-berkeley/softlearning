--- conflicted
+++ resolved
@@ -4,11 +4,6 @@
 from ray.tune.variant_generator import generate_variants
 
 from rllab.envs.normalized_env import normalize
-<<<<<<< HEAD
-
-from ray.tune.variant_generator import generate_variants
-=======
->>>>>>> 685f6edb
 
 from softlearning.environments.rllab.pusher import PusherEnv
 from softlearning.algorithms import SQL
@@ -49,23 +44,6 @@
         'goal': tune.grid_search([(-1, 'any'), ('any', -1)])
     }
 }
-<<<<<<< HEAD
-DEFAULT_ENV = 'pusher'
-AVAILABLE_ENVS = list(ENV_PARAMS.keys())
-
-
-def parse_args():
-    parser = argparse.ArgumentParser()
-    parser.add_argument(
-        '--env', type=str, choices=AVAILABLE_ENVS, default=DEFAULT_ENV)
-    parser.add_argument('--exp_name', type=str, default=timestamp())
-    parser.add_argument('--mode', type=str, default='local')
-    parser.add_argument('--log_dir', type=str, default=None)
-    args = parser.parse_args()
-
-    return args
-=======
->>>>>>> 685f6edb
 
 
 def run_experiment(variant):
@@ -77,13 +55,9 @@
         raise ValueError
 
     pool = SimpleReplayPool(
-<<<<<<< HEAD
-        env_spec=env.spec, max_size=variant['max_size'])
-=======
         observation_shape=env.observation_space.shape,
         action_shape=env.action_space.shape,
-        max_size=variant['max_pool_size'])
->>>>>>> 685f6edb
+        max_size=variant['max_size'])
 
     sampler = SimpleSampler(
         max_path_length=variant['max_path_length'],
@@ -133,26 +107,10 @@
     # Do the training
     for epoch, mean_return in algorithm.train():
         pass
-<<<<<<< HEAD
 
-=======
->>>>>>> 685f6edb
 
-def launch_experiments(variants, args):
-    num_experiments = len(variants)
-
-<<<<<<< HEAD
-    print('Launching {} experiments.'.format(num_experiments))
-
-    for i, variant in enumerate(variants):
-        print("Experiment: {}/{}".format(i, num_experiments))
-
-        full_experiment_name = variant['prefix']
-        full_experiment_name += '-' + args.exp_name + '-' + str(i).zfill(2)
-=======
 def main():
     args = get_parser().parse_args()
->>>>>>> 685f6edb
 
     universe, domain, task = 'rllab', 'pusher', 'default'
 
@@ -165,19 +123,8 @@
             'domain': domain,
         })
 
-<<<<<<< HEAD
-def main():
-    args = parse_args()
-
-    variant_spec = dict(
-        SHARED_PARAMS,
-        **ENV_PARAMS[args.env])
-    variants = [x[1] for x in generate_variants(variant_spec)]
-    launch_experiments(variants, args)
-=======
     variants = [x[1] for x in generate_variants(variant_spec)]
     launch_experiments_rllab(variants, args, run_experiment)
->>>>>>> 685f6edb
 
 
 if __name__ == '__main__':
