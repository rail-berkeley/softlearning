<<<<<<< HEAD
import argparse

from rllab.envs.normalized_env import normalize

=======
>>>>>>> 685f6edb
from ray import tune
from ray.tune.variant_generator import generate_variants

from softlearning.algorithms import SAC
from softlearning.environments.utils import get_environment
from softlearning.samplers import RemoteSampler
from softlearning.policies.gmm import GMMPolicy
from softlearning.environments.rllab import DelayedEnv
from softlearning.replay_pools import SimpleReplayPool
from softlearning.value_functions import NNQFunction, NNVFunction
from examples.utils import (
    parse_universe_domain_task,
    get_parser,
    launch_experiments_rllab)


COMMON_PARAMS = {
<<<<<<< HEAD
    "seed": tune.grid_search([1,2,3]),
=======
    "seed": tune.grid_search([1, 2, 3]),
>>>>>>> 685f6edb
    "lr": 3E-4,
    "discount": 0.99,
    "tau": 0.01,
    "K": 4,
    "layer_size": 128,
    "batch_size": 128,
    "max_size": 1E6,
    "n_train_repeat": 1,
    "epoch_length": 1000,
    "snapshot_mode": 'gap',
    "snapshot_gap": 100,
    "sync_pkl": True,
}


ENV_PARAMS = {
    'swimmer': {  # 2 DoF
        'prefix': 'swimmer',
        'env_name': 'swimmer-rllab',
        'max_path_length': 1000,
        'n_epochs': 2000,
        'target_entropy': -2.0,
    },
    'hopper': {  # 3 DoF
        'prefix': 'hopper',
        'env_name': 'Hopper-v1',
        'max_path_length': 1000,
        'n_epochs': 3000,
        'target_entropy': -3.0,
    },
    'half-cheetah': {  # 6 DoF
        'prefix': 'half-cheetah',
        'env_name': 'HalfCheetah-v1',
        'max_path_length': 1000,
        'n_epochs': 10000,
        'target_entropy': -6.0,
        'max_size': 1E7,
    },
    'walker': {  # 6 DoF
        'prefix': 'walker',
        'env_name': 'Walker2d-v1',
        'max_path_length': 1000,
        'n_epochs': 5000,
        'target_entropy': -6.0,
    },
    'ant': {  # 8 DoF
        'prefix': 'ant',
        'env_name': 'Ant-v1',
        'max_path_length': 1000,
        'n_epochs': 10000,
        'target_entropy': -8.0,
    },
    'humanoid': {  # 21 DoF
        'prefix': 'humanoid',
        'env_name': 'humanoid-rllab',
        'max_path_length': 1000,
        'n_epochs': 20000,
        'target_entropy': -21.0,
    },
}
<<<<<<< HEAD
DEFAULT_ENV = 'swimmer'
AVAILABLE_ENVS = list(ENV_PARAMS.keys())

def parse_args():
    parser = argparse.ArgumentParser()
    parser.add_argument('--env',
                        type=str,
                        choices=AVAILABLE_ENVS,
                        default='swimmer')
    parser.add_argument('--exp_name',type=str, default=timestamp())
    parser.add_argument('--mode', type=str, default='local')
    parser.add_argument('--log_dir', type=str, default=None)
    args = parser.parse_args()

    return args
=======
>>>>>>> 685f6edb


def run_experiment(variant):
    universe = variant['universe']
    task = variant['task']
    domain = variant['domain']

    env = get_environment(universe, domain, task, env_params={})
    env = DelayedEnv(env, delay=0.01)

    pool = SimpleReplayPool(
<<<<<<< HEAD
        env_spec=env.spec,
        max_size=variant['max_size'],
=======
        observation_shape=env.observation_space.shape,
        action_shape=env.action_space.shape,
        max_size=variant['max_pool_size'],
>>>>>>> 685f6edb
    )

    sampler = RemoteSampler(
        max_path_length=variant['max_path_length'],
        min_pool_size=variant['max_path_length'],
        batch_size=variant['batch_size']
    )

    base_kwargs = dict(
        sampler=sampler,
        epoch_length=variant['epoch_length'],
        n_epochs=variant['n_epochs'],
        n_train_repeat=variant['n_train_repeat'],
        eval_render=False,
        eval_n_episodes=1,
        eval_deterministic=True,
    )

    M = variant['layer_size']
    qf = NNQFunction(
        observation_shape=env.observation_space.shape,
        action_shape=env.action_space.shape,
        hidden_layer_sizes=[M, M],
    )

    vf = NNVFunction(
        observation_shape=env.observation_space.shape,
        hidden_layer_sizes=[M, M],
    )

    policy = GMMPolicy(
        observation_shape=env.observation_space.shape,
        action_shape=env.action_space.shape,
        K=variant['K'],
        hidden_layer_sizes=[M, M],
        qf=qf,
        reg=0.001,
    )

    algorithm = SAC(
        base_kwargs=base_kwargs,
        env=env,
        policy=policy,
        pool=pool,
        qf=qf,
        vf=vf,

        lr=variant['lr'],
        target_entropy=variant['target_entropy'],
        discount=variant['discount'],
        tau=variant['tau'],

        save_full_state=False,
    )

    # Do the training
    for epoch, mean_return in algorithm.train():
        pass


<<<<<<< HEAD
def launch_experiments(variants, args):
    num_experiments = len(variants)

    print('Launching {} experiments.'.format(num_experiments))

    for i, variant in enumerate(variants):
        print("Experiment: {}/{}".format(i, num_experiments))

        launch_experiment(
            run_experiment,
            mode=args.mode,
            variant=variant,
            exp_prefix=variant['prefix'] + '/' + args.exp_name,
            exp_name=variant['prefix'] + '-' + args.exp_name + '-' + str(i).zfill(2),
            n_parallel=1,
            seed=variant['seed'],
            terminate_machine=True,
            log_dir=args.log_dir,
            # use_cloudpickle=True,
            snapshot_mode=variant['snapshot_mode'],
            snapshot_gap=variant['snapshot_gap'],
            sync_s3_pkl=variant['sync_pkl'],
        )

def main():
    args = parse_args()

    variant_spec = dict(
        COMMON_PARAMS,
        **ENV_PARAMS[args.env])
    variants = [x[1] for x in generate_variants(variant_spec)]
    launch_experiments(variants, args)


=======
def main():
    args = get_parser().parse_args()

    universe, domain, task = parse_universe_domain_task(args)

    variant_spec = dict(
        COMMON_PARAMS,
        **ENV_PARAMS[args.env],
        **{
            'universe': universe,
            'task': task,
            'domain': domain,
        })

    variants = [x[1] for x in generate_variants(variant_spec)]
    launch_experiments_rllab(variants, args, run_experiment)


>>>>>>> 685f6edb
if __name__ == '__main__':
    main()<|MERGE_RESOLUTION|>--- conflicted
+++ resolved
@@ -1,10 +1,3 @@
-<<<<<<< HEAD
-import argparse
-
-from rllab.envs.normalized_env import normalize
-
-=======
->>>>>>> 685f6edb
 from ray import tune
 from ray.tune.variant_generator import generate_variants
 
@@ -22,11 +15,7 @@
 
 
 COMMON_PARAMS = {
-<<<<<<< HEAD
-    "seed": tune.grid_search([1,2,3]),
-=======
     "seed": tune.grid_search([1, 2, 3]),
->>>>>>> 685f6edb
     "lr": 3E-4,
     "discount": 0.99,
     "tau": 0.01,
@@ -87,24 +76,6 @@
         'target_entropy': -21.0,
     },
 }
-<<<<<<< HEAD
-DEFAULT_ENV = 'swimmer'
-AVAILABLE_ENVS = list(ENV_PARAMS.keys())
-
-def parse_args():
-    parser = argparse.ArgumentParser()
-    parser.add_argument('--env',
-                        type=str,
-                        choices=AVAILABLE_ENVS,
-                        default='swimmer')
-    parser.add_argument('--exp_name',type=str, default=timestamp())
-    parser.add_argument('--mode', type=str, default='local')
-    parser.add_argument('--log_dir', type=str, default=None)
-    args = parser.parse_args()
-
-    return args
-=======
->>>>>>> 685f6edb
 
 
 def run_experiment(variant):
@@ -116,14 +87,9 @@
     env = DelayedEnv(env, delay=0.01)
 
     pool = SimpleReplayPool(
-<<<<<<< HEAD
-        env_spec=env.spec,
-        max_size=variant['max_size'],
-=======
         observation_shape=env.observation_space.shape,
         action_shape=env.action_space.shape,
-        max_size=variant['max_pool_size'],
->>>>>>> 685f6edb
+        max_size=variant['max_size'],
     )
 
     sampler = RemoteSampler(
@@ -184,42 +150,6 @@
         pass
 
 
-<<<<<<< HEAD
-def launch_experiments(variants, args):
-    num_experiments = len(variants)
-
-    print('Launching {} experiments.'.format(num_experiments))
-
-    for i, variant in enumerate(variants):
-        print("Experiment: {}/{}".format(i, num_experiments))
-
-        launch_experiment(
-            run_experiment,
-            mode=args.mode,
-            variant=variant,
-            exp_prefix=variant['prefix'] + '/' + args.exp_name,
-            exp_name=variant['prefix'] + '-' + args.exp_name + '-' + str(i).zfill(2),
-            n_parallel=1,
-            seed=variant['seed'],
-            terminate_machine=True,
-            log_dir=args.log_dir,
-            # use_cloudpickle=True,
-            snapshot_mode=variant['snapshot_mode'],
-            snapshot_gap=variant['snapshot_gap'],
-            sync_s3_pkl=variant['sync_pkl'],
-        )
-
-def main():
-    args = parse_args()
-
-    variant_spec = dict(
-        COMMON_PARAMS,
-        **ENV_PARAMS[args.env])
-    variants = [x[1] for x in generate_variants(variant_spec)]
-    launch_experiments(variants, args)
-
-
-=======
 def main():
     args = get_parser().parse_args()
 
@@ -238,6 +168,5 @@
     launch_experiments_rllab(variants, args, run_experiment)
 
 
->>>>>>> 685f6edb
 if __name__ == '__main__':
     main()